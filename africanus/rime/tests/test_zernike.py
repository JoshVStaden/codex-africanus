import numpy as np
import pytest


def test_zernike_func_xx_corr(coeff_xx, noll_index_xx, eidos_data_xx):
    """ Tests reconstruction of xx correlation against eidos """
    from africanus.rime import zernike_dde

    npix = 17
    nsrc = npix ** 2
    ntime = 1
    na = 1
    nchan = 1
    ncorr = 1
    thresh = 15
    npoly = thresh

    # Linear (l,m) grid
    nx, ny = npix, npix
    grid = (np.indices((nx, ny), dtype=np.float) - nx // 2) * 2 / nx
    ll, mm = grid[0], grid[1]

    lm = np.vstack((ll.flatten(), mm.flatten())).T

    # Initializing coords, coeffs, and noll_indices
    coords = np.empty((3, nsrc, ntime, na, nchan), dtype=np.float)
    coeffs = np.empty((na, nchan, ncorr, npoly), dtype=np.complex128)
    noll_indices = np.empty((na, nchan, ncorr, npoly))
    parallactic_angles = np.zeros((ntime, na), dtype=np.float64)
    frequency_scaling = np.ones((nchan,), dtype=np.float64)
    antenna_scaling = np.ones((na, nchan, 2), dtype=np.float64)
    pointing_errors = np.zeros((ntime, na, nchan, 2), dtype=np.float64)

    # Assign Values to coeffs and noll_indices
    coeffs[0, 0, 0, :] = coeff_xx[:thresh]
    noll_indices[0, 0, 0, :] = noll_index_xx[:thresh]

    # I left 0 as all the freq values
    coords[0, 0:nsrc, 0, 0, 0] = lm[0:nsrc, 0]
    coords[1, 0:nsrc, 0, 0, 0] = lm[0:nsrc, 1]
    coords[2, 0:nsrc, 0, 0, 0] = 0

    # Call the function, reshape accordingly, and normalise
    zernike_vals = zernike_dde(
        coords,
        coeffs,
        noll_indices,
        parallactic_angles,
        frequency_scaling,
        antenna_scaling,
        pointing_errors,
    )[:, 0, 0, 0].reshape((npix, npix))
    assert np.allclose(eidos_data_xx, zernike_vals)


def test_zernike_func_xy_corr(coeff_xy, noll_index_xy, eidos_data_xy):
    """ Tests reconstruction of xy correlation against eidos """
    from africanus.rime import zernike_dde

    npix = 17
    nsrc = npix ** 2
    ntime = 1
    na = 1
    nchan = 1
    ncorr = 1
    thresh = 8
    npoly = thresh

    # Linear (l,m) grid
    nx, ny = npix, npix
    grid = (np.indices((nx, ny), dtype=np.float) - nx // 2) * 2 / nx
    ll, mm = grid[0], grid[1]

    lm = np.vstack((ll.flatten(), mm.flatten())).T

    # Initializing coords, coeffs, and noll_indices
    coords = np.empty((3, nsrc, ntime, na, nchan), dtype=np.float)
    coeffs = np.empty((na, nchan, ncorr, npoly), dtype=np.complex128)
    noll_indices = np.empty((na, nchan, ncorr, npoly))
    parallactic_angles = np.zeros((ntime, na), dtype=np.float64)
    frequency_scaling = np.ones((nchan,), dtype=np.float64)
    antenna_scaling = np.ones((na, nchan, 2), dtype=np.float64)
    pointing_errors = np.zeros((ntime, na, nchan, 2), dtype=np.float64)

    # Assign Values to coeffs and noll_indices
    coeffs[0, 0, 0, :] = coeff_xy[:thresh]
    noll_indices[0, 0, 0, :] = noll_index_xy[:thresh]

    # I left 0 as all the freq values
    coords[0, 0:nsrc, 0, 0, 0] = lm[0:nsrc, 0]
    coords[1, 0:nsrc, 0, 0, 0] = lm[0:nsrc, 1]
    coords[2, 0:nsrc, 0, 0, 0] = 0

    # Call the function, reshape accordingly, and normalise
    zernike_vals = zernike_dde(
        coords,
        coeffs,
        noll_indices,
        parallactic_angles,
        frequency_scaling,
        antenna_scaling,
        pointing_errors,
    )[:, 0, 0, 0].reshape((npix, npix))
    assert np.allclose(eidos_data_xy, zernike_vals)


def test_zernike_func_yx_corr(coeff_yx, noll_index_yx, eidos_data_yx):
    """ Tests reconstruction of yx correlation against eidos """
    from africanus.rime import zernike_dde

    npix = 17
    nsrc = npix ** 2
    ntime = 1
    na = 1
    nchan = 1
    ncorr = 1
    thresh = 8
    npoly = thresh

    # Linear (l,m) grid
    nx, ny = npix, npix
    grid = (np.indices((nx, ny), dtype=np.float) - nx // 2) * 2 / nx
    ll, mm = grid[0], grid[1]

    lm = np.vstack((ll.flatten(), mm.flatten())).T

    # Initializing coords, coeffs, and noll_indices
    coords = np.empty((3, nsrc, ntime, na, nchan), dtype=np.float)
    coeffs = np.empty((na, nchan, ncorr, npoly), dtype=np.complex128)
    noll_indices = np.empty((na, nchan, ncorr, npoly))
    parallactic_angles = np.zeros((ntime, na), dtype=np.float64)
    frequency_scaling = np.ones((nchan,), dtype=np.float64)
    antenna_scaling = np.ones((na, nchan, 2), dtype=np.float64)
    pointing_errors = np.zeros((ntime, na, nchan, 2), dtype=np.float64)

    # Assign Values to coeffs and noll_indices
    coeffs[0, 0, 0, :] = coeff_yx[:thresh]
    noll_indices[0, 0, 0, :] = noll_index_yx[:thresh]

    # I left 0 as all the freq values
    coords[0, 0:nsrc, 0, 0, 0] = lm[0:nsrc, 0]
    coords[1, 0:nsrc, 0, 0, 0] = lm[0:nsrc, 1]
    coords[2, 0:nsrc, 0, 0, 0] = 0

    # Call the function, reshape accordingly, and normalise
    zernike_vals = zernike_dde(
        coords,
        coeffs,
        noll_indices,
        parallactic_angles,
        frequency_scaling,
        antenna_scaling,
        pointing_errors,
    )[:, 0, 0, 0].reshape((npix, npix))
    assert np.allclose(eidos_data_yx, zernike_vals)


def test_zernike_func_yy_corr(coeff_yy, noll_index_yy, eidos_data_yy):
    """ Tests reconstruction of yy correlation against eidos """
    from africanus.rime import zernike_dde

    npix = 17
    nsrc = npix ** 2
    ntime = 1
    na = 1
    nchan = 1
    ncorr = 1
    thresh = 15
    npoly = thresh

    # Linear (l,m) grid
    nx, ny = npix, npix
    grid = (np.indices((nx, ny), dtype=np.float) - nx // 2) * 2 / nx
    ll, mm = grid[0], grid[1]

    lm = np.vstack((ll.flatten(), mm.flatten())).T

    # Initializing coords, coeffs, and noll_indices
    coords = np.empty((3, nsrc, ntime, na, nchan), dtype=np.float)
    coeffs = np.empty((na, nchan, ncorr, npoly), dtype=np.complex128)
    noll_indices = np.empty((na, nchan, 1, npoly))
    parallactic_angles = np.zeros((ntime, na), dtype=np.float64)
    frequency_scaling = np.ones((nchan,), dtype=np.float64)
    antenna_scaling = np.ones((na, nchan, 2), dtype=np.float64)
    pointing_errors = np.zeros((ntime, na, nchan, 2), dtype=np.float64)

    # Assign Values to coeffs and noll_indices
    coeffs[0, 0, 0, :] = coeff_yy[:thresh]
    noll_indices[0, 0, 0, :] = noll_index_yy[:thresh]

    # I left 0 as all the freq values
    coords[0, 0:nsrc, 0, 0, 0] = lm[0:nsrc, 0]
    coords[1, 0:nsrc, 0, 0, 0] = lm[0:nsrc, 1]
    coords[2, 0:nsrc, 0, 0, 0] = 0

    # Call the function, reshape accordingly, and normalise
    zernike_vals = zernike_dde(
        coords,
        coeffs,
        noll_indices,
        parallactic_angles,
        frequency_scaling,
        antenna_scaling,
        pointing_errors,
    )[:, 0, 0, 0].reshape((npix, npix))
    assert np.allclose(eidos_data_yy, zernike_vals)


def test_zernike_multiple_dims(coeff_xx, noll_index_xx):
    """ Tests that we can call zernike_dde with multiple dimensions """
    from africanus.rime import zernike_dde as np_zernike_dde

    npix = 17
    nsrc = npix ** 2
    ntime = 10
    na = 7
    nchan = 8
    corr1 = 2
    corr2 = 2
    npoly = 17

    # Linear (l,m) grid
    nx, ny = npix, npix
    grid = (np.indices((nx, ny), dtype=np.float) - nx // 2) * 2 / nx
    ll, mm = grid[0], grid[1]

    lm = np.vstack((ll.flatten(), mm.flatten())).T

    # Initializing coords, coeffs, and noll_indices
    coords = np.empty((3, nsrc, ntime, na, nchan), dtype=np.float)
    coeffs = np.empty((na, nchan, corr1, corr2, npoly), dtype=np.complex128)
    noll_indices = np.empty((na, nchan, corr1, corr2, npoly))

    parallactic_angles = np.zeros((ntime, na))
    frequency_scaling = np.ones((nchan,))
    antenna_scaling = np.ones((na, nchan, 2))
    pointing_errors = np.zeros((ntime, na, nchan, 2))

    # Assign Values to coeffs and noll_indices
    coeffs[:] = coeff_xx[:npoly]
    noll_indices[:] = noll_index_xx[:npoly]

    # I left 0 as all the freq values
    coords[0, :, :, :, :] = lm[:, 0, None, None, None]
    coords[1, :, :, :, :] = lm[:, 1, None, None, None]
    coords[2, :, :, :, :] = 0

    vals = np_zernike_dde(
        coords,
        coeffs,
        noll_indices,
        parallactic_angles,
        frequency_scaling,
        antenna_scaling,
        pointing_errors,
    )
    assert vals.shape == (nsrc, ntime, na, nchan, corr1, corr2)


def test_dask_zernike(coeff_xx, noll_index_xx):
    """ Tests that dask zernike_dde agrees with numpy zernike_dde """
    da = pytest.importorskip("dask.array")

    from africanus.rime.dask import zernike_dde
    from africanus.rime import zernike_dde as np_zernike_dde

    npix = 17
    nsrc = npix ** 2
    ntime = 10
    na = 7
    nchan = 8
    corr1 = 2
    corr2 = 2
    npoly = 17

    # Linear (l,m) grid
    nx, ny = npix, npix
    grid = (np.indices((nx, ny), dtype=np.float) - nx // 2) * 2 / nx
    ll, mm = grid[0], grid[1]

    lm = np.vstack((ll.flatten(), mm.flatten())).T

    # Initializing coords, coeffs, and noll_indices
    coords = np.empty((3, nsrc, ntime, na, nchan), dtype=np.float)
    coeffs = np.empty((na, nchan, corr1, corr2, npoly), dtype=np.complex128)
    noll_indices = np.empty((na, nchan, corr1, corr2, npoly))

    parallactic_angles = np.zeros((ntime, na))
    frequency_scaling = np.ones((nchan,))
    antenna_scaling = np.ones((na, nchan, 2))
    pointing_errors = np.zeros((ntime, na, nchan, 2))

    # Assign Values to coeffs and noll_indices
    coeffs[:] = coeff_xx[:npoly]
    noll_indices[:] = noll_index_xx[:npoly]

    # I left 0 as all the freq values
    coords[0, :, :, :, :] = lm[:, 0, None, None, None]
    coords[1, :, :, :, :] = lm[:, 1, None, None, None]
    coords[2, :, :, :, :] = 0

    vals = np_zernike_dde(
        coords,
        coeffs,
        noll_indices,
        parallactic_angles,
        frequency_scaling,
        antenna_scaling,
        pointing_errors,
    )
    assert vals.shape == (nsrc, ntime, na, nchan, corr1, corr2)

    # dimension chunking strategies
    time_c = (5, 5)
    ant_c = (4, 3)
    chan_c = (2, 4, 2)

    coords = da.from_array(coords, (3, npix, time_c, ant_c, chan_c))
    coeffs = da.from_array(coeffs, (ant_c, chan_c, corr1, corr2, npoly))
<<<<<<< HEAD
    noll_indices = da.from_array(noll_indices, (ant_c, chan_c, corr1, corr2, npoly))
=======
    noll_indices = da.from_array(
        noll_indices, (ant_c, chan_c, corr1, corr2, npoly)
    )
>>>>>>> 862fef6b

    parallactic_angles = da.from_array(parallactic_angles)
    frequency_scaling = da.from_array(frequency_scaling)
    antenna_scaling = da.from_array(antenna_scaling)
    pointing_errors = da.from_array(pointing_errors)

    dask_vals = zernike_dde(
        coords,
        coeffs,
        noll_indices,
        parallactic_angles,
        frequency_scaling,
        antenna_scaling,
        pointing_errors,
    )

    assert np.all(vals == dask_vals.compute())


@pytest.fixture
def coeff_xx():
    return np.array(
        [
            -1.75402394e-01 - 0.14477493j,
            9.97613164e-02 + 0.0965587j,
            2.10125186e-01 + 0.17758039j,
            -1.69924807e-01 - 0.11709054j,
            -4.30692473e-02 - 0.0349753j,
            7.74099248e-02 + 0.03703381j,
            -7.51374250e-03 + 0.01024362j,
            1.40650300e-03 + 0.02095283j,
            -1.39579628e-02 - 0.01244837j,
            -7.93278560e-04 - 0.02543059j,
            3.61356760e-03 + 0.00202427j,
            2.31464542e-03 - 0.00018854j,
            9.05646002e-03 - 0.00062068j,
            -1.70722541e-04 - 0.00577695j,
            4.06321372e-03 - 0.00489419j,
            4.70079669e-03 - 0.0042618j,
            1.21656158e-02 + 0.01113621j,
        ]
    )


@pytest.fixture
def coeff_xy():
    return np.array(
        [
            -0.00378847 + 0.00520143j,
            0.02002285 + 0.02665323j,
            -0.00843154 + 0.00852609j,
            0.00449256 - 0.00522683j,
            -0.00478961 - 0.00633869j,
            -0.01326315 - 0.01646019j,
            -0.01497431 - 0.0140809j,
            -0.00117441 + 0.00205662j,
            -0.00048141 + 0.00075124j,
        ]
    )


@pytest.fixture
def coeff_yx():
    return np.array(
        [
            -2.23911814e-03 - 0.00547617j,
            -4.75247330e-03 - 0.00745264j,
            -2.21456777e-03 + 0.00619276j,
            1.20189576e-02 + 0.01197778j,
            -2.01741060e-02 - 0.01792336j,
            7.51580997e-05 + 0.00209391j,
            -3.31077481e-04 - 0.0036083j,
            1.16293179e-02 + 0.01279112j,
        ]
    )


@pytest.fixture
def coeff_yy():
    return np.array(
        [
            -0.17742637 - 0.1378773j,
            0.09912589 + 0.09639812j,
            0.21176327 + 0.17682041j,
            -0.16836034 - 0.11677519j,
            -0.0428337 - 0.03446249j,
            0.07525696 + 0.03761065j,
            -0.00754467 + 0.00811033j,
            0.01189913 + 0.01875151j,
            0.00248063 + 0.00179074j,
            0.00160786 + 0.00614232j,
            -0.01133655 - 0.01143651j,
            0.00470805 - 0.01920698j,
            0.0038768 - 0.00601548j,
            0.00172058 - 0.00385759j,
            -0.01082336 - 0.00432746j,
            -0.0009297 + 0.00796986j,
            0.01785803 + 0.00319331j,
        ]
    )


@pytest.fixture
def noll_index_xx():
<<<<<<< HEAD
    return np.array([10, 3, 21, 36, 0, 55, 16, 28, 37, 46, 23, 6, 15, 2, 5, 7, 57])
=======
    return np.array(
        [10, 3, 21, 36, 0, 55, 16, 28, 37, 46, 23, 6, 15, 2, 5, 7, 57]
    )
>>>>>>> 862fef6b


@pytest.fixture
def noll_index_xy():
    return np.array([12, 28, 22, 4, 38, 16, 46, 15, 7])


@pytest.fixture
def noll_index_yx():
    return np.array([12, 22, 4, 15, 29, 38, 7, 45])


@pytest.fixture
def noll_index_yy():
<<<<<<< HEAD
    return np.array([10, 3, 21, 36, 0, 55, 28, 16, 11, 23, 37, 46, 6, 2, 15, 5, 29])
=======
    return np.array(
        [10, 3, 21, 36, 0, 55, 28, 16, 11, 23, 37, 46, 6, 2, 15, 5, 29]
    )
>>>>>>> 862fef6b


@pytest.fixture
def eidos_data_xx():
    return np.array(
        [
            [
                0.00000000e00 + 0.00000000e00j,
                0.00000000e00 + 0.00000000e00j,
                0.00000000e00 + 0.00000000e00j,
                0.00000000e00 + 0.00000000e00j,
                0.00000000e00 + 0.00000000e00j,
                0.00000000e00 + 0.00000000e00j,
                -2.11210942e-02 + 4.87466258e-03j,
                -2.49523224e-02 - 1.44627161e-04j,
                -2.47119038e-02 - 6.38713878e-04j,
                -2.43174644e-02 - 1.88136658e-04j,
                -1.87173442e-02 + 4.70992344e-03j,
                0.00000000e00 + 0.00000000e00j,
                0.00000000e00 + 0.00000000e00j,
                0.00000000e00 + 0.00000000e00j,
                0.00000000e00 + 0.00000000e00j,
                0.00000000e00 + 0.00000000e00j,
                0.00000000e00 + 0.00000000e00j,
            ],
            [
                0.00000000e00 + 0.00000000e00j,
                0.00000000e00 + 0.00000000e00j,
                0.00000000e00 + 0.00000000e00j,
                0.00000000e00 + 0.00000000e00j,
                -2.27466520e-02 - 3.01845791e-04j,
                -1.49939087e-02 + 2.14318015e-03j,
                -1.35785514e-02 + 5.40438739e-03j,
                -1.57185554e-02 + 6.88675083e-03j,
                -1.71256624e-02 + 7.34214429e-03j,
                -1.68165895e-02 + 6.96200374e-03j,
                -1.53753810e-02 + 5.52753170e-03j,
                -1.62011926e-02 + 2.22592041e-03j,
                -2.02072200e-02 - 4.75883781e-04j,
                0.00000000e00 + 0.00000000e00j,
                0.00000000e00 + 0.00000000e00j,
                0.00000000e00 + 0.00000000e00j,
                0.00000000e00 + 0.00000000e00j,
            ],
            [
                0.00000000e00 + 0.00000000e00j,
                0.00000000e00 + 0.00000000e00j,
                -6.05935583e-03 + 1.36356031e-02j,
                -1.46743487e-02 + 2.23268666e-04j,
                -1.03045469e-02 + 2.75050716e-03j,
                -1.85311515e-02 + 2.96017104e-03j,
                -2.13722953e-02 + 5.20600217e-03j,
                -1.86334271e-02 + 8.38900733e-03j,
                -1.70396502e-02 + 9.81511741e-03j,
                -1.97473818e-02 + 8.46535135e-03j,
                -2.38377885e-02 + 5.37497282e-03j,
                -2.23334873e-02 + 3.22076116e-03j,
                -1.41970227e-02 + 3.01727495e-03j,
                -1.47086646e-02 + 2.25620484e-04j,
                6.37383923e-03 + 1.27835038e-02j,
                0.00000000e00 + 0.00000000e00j,
                0.00000000e00 + 0.00000000e00j,
            ],
            [
                0.00000000e00 + 0.00000000e00j,
                0.00000000e00 + 0.00000000e00j,
                -1.14699692e-02 + 1.91828653e-04j,
                -9.74816027e-03 - 1.05549964e-03j,
                -2.12580505e-02 - 1.74694510e-03j,
                -1.18343254e-02 + 7.50979546e-03j,
                1.09370887e-02 + 1.95554681e-02j,
                2.88350734e-02 + 2.67547760e-02j,
                3.49422063e-02 + 2.87070404e-02j,
                2.87853471e-02 + 2.67581839e-02j,
                1.00612025e-02 + 1.96154963e-02j,
                -1.45993753e-02 + 7.69929599e-03j,
                -2.62821110e-02 - 1.40262503e-03j,
                -1.52383310e-02 - 6.79235071e-04j,
                -1.15111483e-02 + 1.94650834e-04j,
                0.00000000e00 + 0.00000000e00j,
                0.00000000e00 + 0.00000000e00j,
            ],
            [
                0.00000000e00 + 0.00000000e00j,
                -1.68111272e-02 - 3.22153781e-04j,
                -5.08381749e-03 - 3.19513446e-03j,
                -2.13247574e-02 - 7.29009448e-03j,
                -5.34693718e-03 + 8.03925439e-03j,
                3.46502413e-02 + 2.85811706e-02j,
                5.92214222e-02 + 3.36425405e-02j,
                5.94283454e-02 + 2.45359622e-02j,
                5.56738500e-02 + 1.82591227e-02j,
                6.09841467e-02 + 2.44293365e-02j,
                6.11157142e-02 + 3.35127167e-02j,
                3.49382658e-02 + 2.85614310e-02j,
                -8.35765870e-03 + 8.24559184e-03j,
                -2.76048331e-02 - 6.85969440e-03j,
                -1.09225312e-02 - 2.79498277e-03j,
                -1.23671212e-02 - 6.26720263e-04j,
                0.00000000e00 + 0.00000000e00j,
            ],
            [
                0.00000000e00 + 0.00000000e00j,
                -2.21714183e-03 - 9.64134357e-04j,
                -1.58425631e-02 - 1.21520530e-02j,
                -1.38059048e-02 - 9.46823895e-04j,
                3.44479636e-02 + 2.89727594e-02j,
                6.34419949e-02 + 3.37054730e-02j,
                2.74099037e-02 - 6.18315963e-03j,
                -4.21501396e-02 - 6.27517715e-02j,
                -7.56417340e-02 - 8.91064748e-02j,
                -3.88883886e-02 - 6.29753131e-02j,
                3.23731905e-02 - 6.52331462e-03j,
                6.74762505e-02 + 3.34289884e-02j,
                3.48319961e-02 + 2.89464400e-02j,
                -1.84143213e-02 - 6.30989671e-04j,
                -2.34472348e-02 - 1.16308727e-02j,
                -5.03413765e-03 - 7.71073749e-04j,
                0.00000000e00 + 0.00000000e00j,
            ],
            [
                -2.01120010e-02 - 3.18299651e-04j,
                -6.38127267e-04 - 7.32965860e-03j,
                -2.19478194e-02 - 1.56485648e-02j,
                8.55557748e-03 + 1.41873799e-02j,
                6.15343990e-02 + 4.04633132e-02j,
                3.11177013e-02 - 6.42311211e-04j,
                -1.12513032e-01 - 1.14676222e-01j,
                -2.83605497e-01 - 2.38697723e-01j,
                -3.57898069e-01 - 2.92111096e-01j,
                -2.78880279e-01 - 2.39021563e-01j,
                -1.04867743e-01 - 1.15200186e-01j,
                3.85626316e-02 - 1.15254369e-03j,
                6.53229830e-02 + 4.02036656e-02j,
                6.36586209e-03 + 1.43374504e-02j,
                -2.93442991e-02 - 1.51416528e-02j,
                -6.92703069e-03 - 6.89865351e-03j,
                -1.04970009e-02 - 9.77256175e-04j,
            ],
            [
                -1.41198353e-02 + 4.86843324e-04j,
                -4.11519319e-03 - 1.42661566e-02j,
                -2.09421413e-02 - 1.42734949e-02j,
                2.73817044e-02 + 2.72075307e-02j,
                6.48211451e-02 + 3.83114725e-02j,
                -3.46093268e-02 - 5.44161715e-02j,
                -2.79881088e-01 - 2.40274349e-01j,
                -5.40296479e-01 - 4.26004740e-01j,
                -6.49620813e-01 - 5.03622409e-01j,
                -5.34595208e-01 - 4.26395472e-01j,
                -2.70430651e-01 - 2.40922027e-01j,
                -2.48240737e-02 - 5.50867962e-02j,
                7.10443507e-02 + 3.78849700e-02j,
                2.71330731e-02 + 2.72245704e-02j,
                -2.76258696e-02 - 1.38154308e-02j,
                -1.18014323e-02 - 1.37393862e-02j,
                -9.04097130e-03 + 1.38767345e-04j,
            ],
            [
                -1.13641209e-02 + 8.37287731e-04j,
                -5.57008400e-03 - 1.86115032e-02j,
                -1.93297709e-02 - 1.37301597e-02j,
                3.38992125e-02 + 3.32851772e-02j,
                6.12116693e-02 + 3.62251129e-02j,
                -6.89229675e-02 - 8.22376479e-02j,
                -3.56190661e-01 - 3.03164911e-01j,
                -6.52454459e-01 - 5.18739447e-01j,
                -7.75692875e-01 - 6.08013674e-01j,
                -6.46411508e-01 - 5.19153596e-01j,
                -3.46105852e-01 - 3.03856066e-01j,
                -5.83086204e-02 - 8.29650939e-02j,
                6.83117305e-02 + 3.57385157e-02j,
                3.43792532e-02 + 3.32522780e-02j,
                -2.56779427e-02 - 1.32950927e-02j,
                -1.36078001e-02 - 1.80606446e-02j,
                -7.66667196e-03 + 5.83885955e-04j,
            ],
            [
                -1.42690718e-02 + 1.49656856e-03j,
                -3.35458707e-03 - 1.96098160e-02j,
                -2.02780995e-02 - 1.76949864e-02j,
                2.71609094e-02 + 3.10590350e-02j,
                6.29897261e-02 + 4.42240261e-02j,
                -3.85221788e-02 - 5.66076645e-02j,
                -2.85874863e-01 - 2.57606475e-01j,
                -5.47826861e-01 - 4.57587344e-01j,
                -6.57716941e-01 - 5.40974654e-01j,
                -5.42125590e-01 - 4.57978076e-01j,
                -2.76424427e-01 - 2.58254153e-01j,
                -2.87369256e-02 - 5.72782892e-02j,
                6.92129317e-02 + 4.37975235e-02j,
                2.69122782e-02 + 3.10760747e-02j,
                -2.69618278e-02 - 1.72369223e-02j,
                -1.10408261e-02 - 1.90830456e-02j,
                -9.19020781e-03 + 1.14849258e-03j,
            ],
            [
                -2.11059703e-02 + 2.47171815e-03j,
                7.03031713e-04 - 1.60554144e-02j,
                -2.04239143e-02 - 2.52219264e-02j,
                8.78974990e-03 + 1.78753461e-02j,
                5.91734254e-02 + 5.29977022e-02j,
                2.52887111e-02 + 4.96012317e-03j,
                -1.21870083e-01 - 1.28891652e-01j,
                -2.95593047e-01 - 2.73361976e-01j,
                -3.70858387e-01 - 3.35311000e-01j,
                -2.90867829e-01 - 2.73685815e-01j,
                -1.14224794e-01 - 1.29415616e-01j,
                3.27336414e-02 + 4.44989069e-03j,
                6.29620094e-02 + 5.27380546e-02j,
                6.60003451e-03 + 1.80254165e-02j,
                -2.78203940e-02 - 2.47150145e-02j,
                -5.58587171e-03 - 1.56244093e-02j,
                -1.14909702e-02 + 1.81276163e-03j,
            ],
            [
                0.00000000e00 + 0.00000000e00j,
                -9.40360553e-04 - 7.04582442e-03j,
                -1.33821588e-02 - 2.97361136e-02j,
                -1.22698438e-02 - 5.84149963e-03j,
                3.33895807e-02 + 4.23073620e-02j,
                5.86414592e-02 + 5.22726116e-02j,
                1.86664184e-02 + 2.22049194e-03j,
                -5.38886955e-02 - 6.93262505e-02j,
                -8.84971524e-02 - 1.02533445e-01j,
                -5.06269444e-02 - 6.95497921e-02j,
                2.36297053e-02 + 1.88033695e-03j,
                6.26757148e-02 + 5.19961270e-02j,
                3.37736133e-02 + 4.22810427e-02j,
                -1.68782603e-02 - 5.52566540e-03j,
                -2.09868305e-02 - 2.92149333e-02j,
                -3.75735637e-03 - 6.85276381e-03j,
                0.00000000e00 + 0.00000000e00j,
            ],
            [
                0.00000000e00 + 0.00000000e00j,
                -1.74080733e-02 + 3.71674715e-03j,
                -2.26317426e-03 - 2.21422473e-02j,
                -1.81902309e-02 - 2.78017657e-02j,
                -3.83916843e-03 + 6.92820782e-03j,
                3.32390642e-02 + 4.63606408e-02j,
                5.44994751e-02 + 5.87113186e-02j,
                5.21026692e-02 + 4.81861763e-02j,
                4.73627034e-02 + 4.00763177e-02j,
                5.36584706e-02 + 4.80795507e-02j,
                5.63937670e-02 + 5.85814947e-02j,
                3.35270886e-02 + 4.63409012e-02j,
                -6.84988995e-03 + 7.13454526e-03j,
                -2.44703066e-02 - 2.73713656e-02j,
                -8.10188802e-03 - 2.17420956e-02j,
                -1.29640673e-02 + 3.41218067e-03j,
                0.00000000e00 + 0.00000000e00j,
            ],
            [
                0.00000000e00 + 0.00000000e00j,
                0.00000000e00 + 0.00000000e00j,
                -1.03912443e-02 - 2.47452282e-03j,
                -5.94512966e-03 - 2.77737966e-02j,
                -1.73398924e-02 - 2.73865341e-02j,
                -9.27422376e-03 - 6.47997425e-04j,
                1.15225197e-02 + 2.87753835e-02j,
                2.77310986e-02 + 4.60122974e-02j,
                3.31782348e-02 + 5.09313782e-02j,
                2.76813723e-02 + 4.60157053e-02j,
                1.06466335e-02 + 2.88354117e-02j,
                -1.20392736e-02 - 4.58496891e-04j,
                -2.23639530e-02 - 2.70422140e-02j,
                -1.14353004e-02 - 2.73975320e-02j,
                -1.04324234e-02 - 2.47170064e-03j,
                0.00000000e00 + 0.00000000e00j,
                0.00000000e00 + 0.00000000e00j,
            ],
            [
                0.00000000e00 + 0.00000000e00j,
                0.00000000e00 + 0.00000000e00j,
                -1.25267729e-02 + 1.43661818e-02j,
                -1.33798788e-02 - 2.97635310e-03j,
                -6.07358203e-03 - 2.56701621e-02j,
                -1.36103429e-02 - 3.22079502e-02j,
                -1.68005799e-02 - 2.35140829e-02j,
                -1.46491767e-02 - 1.21399419e-02j,
                -1.33213331e-02 - 7.37716445e-03j,
                -1.57631314e-02 - 1.20635979e-02j,
                -1.92660732e-02 - 2.33451122e-02j,
                -1.74126788e-02 - 3.19473600e-02j,
                -9.96605786e-03 - 2.54033943e-02j,
                -1.34141948e-02 - 2.97400128e-03j,
                -9.35778591e-05 + 1.35140825e-02j,
                0.00000000e00 + 0.00000000e00j,
                0.00000000e00 + 0.00000000e00j,
            ],
            [
                0.00000000e00 + 0.00000000e00j,
                0.00000000e00 + 0.00000000e00j,
                0.00000000e00 + 0.00000000e00j,
                0.00000000e00 + 0.00000000e00j,
                -2.37913075e-02 + 6.76623084e-03j,
                -1.20147524e-02 - 1.20474300e-02j,
                -8.88449501e-03 - 2.51357580e-02j,
                -1.03943125e-02 - 3.05188649e-02j,
                -1.16548016e-02 - 3.16317973e-02j,
                -1.14923467e-02 - 3.04436120e-02j,
                -1.06813246e-02 - 2.50126137e-02j,
                -1.32220363e-02 - 1.19646897e-02j,
                -2.12518755e-02 + 6.59219285e-03j,
                0.00000000e00 + 0.00000000e00j,
                0.00000000e00 + 0.00000000e00j,
                0.00000000e00 + 0.00000000e00j,
                0.00000000e00 + 0.00000000e00j,
            ],
            [
                0.00000000e00 + 0.00000000e00j,
                0.00000000e00 + 0.00000000e00j,
                0.00000000e00 + 0.00000000e00j,
                0.00000000e00 + 0.00000000e00j,
                0.00000000e00 + 0.00000000e00j,
                0.00000000e00 + 0.00000000e00j,
                -2.50969717e-02 + 1.60347338e-02j,
                -2.61462145e-02 + 7.93317470e-03j,
                -2.50963732e-02 + 5.02043186e-03j,
                -2.55113565e-02 + 7.88966521e-03j,
                -2.26932217e-02 + 1.58699947e-02j,
                0.00000000e00 + 0.00000000e00j,
                0.00000000e00 + 0.00000000e00j,
                0.00000000e00 + 0.00000000e00j,
                0.00000000e00 + 0.00000000e00j,
                0.00000000e00 + 0.00000000e00j,
                0.00000000e00 + 0.00000000e00j,
            ],
        ]
    )


@pytest.fixture
def eidos_data_xy():
    return np.array(
        [
            [
                0.00000000e00 + 0.00000000e00j,
                0.00000000e00 + 0.00000000e00j,
                0.00000000e00 + 0.00000000e00j,
                0.00000000e00 + 0.00000000e00j,
                0.00000000e00 + 0.00000000e00j,
                0.00000000e00 + 0.00000000e00j,
                5.60982470e-04 + 2.30571195e-03j,
                8.90492910e-04 + 2.18818926e-03j,
                2.91099273e-04 + 2.40008326e-03j,
                -1.10666090e-04 + 2.06965268e-03j,
                2.92594213e-03 + 1.28605700e-03j,
                0.00000000e00 + 0.00000000e00j,
                0.00000000e00 + 0.00000000e00j,
                0.00000000e00 + 0.00000000e00j,
                0.00000000e00 + 0.00000000e00j,
                0.00000000e00 + 0.00000000e00j,
                0.00000000e00 + 0.00000000e00j,
            ],
            [
                0.00000000e00 + 0.00000000e00j,
                0.00000000e00 + 0.00000000e00j,
                0.00000000e00 + 0.00000000e00j,
                0.00000000e00 + 0.00000000e00j,
                2.11378405e-03 + 2.03420260e-03j,
                6.80148798e-03 + 1.48303825e-03j,
                6.80009892e-03 + 8.76525928e-04j,
                4.61511642e-03 + 1.00077457e-03j,
                2.21759940e-03 + 2.46363862e-03j,
                1.50604160e-04 + 4.91418638e-03j,
                -1.98111945e-03 + 6.86625088e-03j,
                -4.09320830e-03 + 5.96424724e-03j,
                -1.43143558e-03 + 1.69140910e-03j,
                0.00000000e00 + 0.00000000e00j,
                0.00000000e00 + 0.00000000e00j,
                0.00000000e00 + 0.00000000e00j,
                0.00000000e00 + 0.00000000e00j,
            ],
            [
                0.00000000e00 + 0.00000000e00j,
                0.00000000e00 + 0.00000000e00j,
                -5.62786683e-03 + 3.34726414e-03j,
                6.33115955e-03 + 1.02604501e-03j,
                9.70158781e-03 - 2.46394684e-03j,
                5.81877644e-03 - 7.11362110e-03j,
                1.42873009e-04 - 1.02851992e-02j,
                -4.08383571e-03 - 1.09463832e-02j,
                -6.13171523e-03 - 9.27074382e-03j,
                -6.36213165e-03 - 5.44925945e-03j,
                -5.45007915e-03 + 2.95180091e-04j,
                -4.64111635e-03 + 6.35160472e-03j,
                -5.46194827e-03 + 8.73754708e-03j,
                -5.33329782e-03 + 4.05590935e-03j,
                1.64369819e-02 + 1.81276177e-03j,
                0.00000000e00 + 0.00000000e00j,
                0.00000000e00 + 0.00000000e00j,
            ],
            [
                0.00000000e00 + 0.00000000e00j,
                0.00000000e00 + 0.00000000e00j,
                6.24755941e-03 + 6.03328088e-04j,
                9.57267968e-03 - 4.69764138e-03j,
                3.30338664e-03 - 1.18338494e-02j,
                -4.49927768e-03 - 1.61927689e-02j,
                -9.18492421e-03 - 1.65320885e-02j,
                -1.06782718e-02 - 1.47680530e-02j,
                -1.08940547e-02 - 1.31156686e-02j,
                -1.10118955e-02 - 1.17848844e-02j,
                -1.05784115e-02 - 8.89259316e-03j,
                -8.76158049e-03 - 2.70603648e-03j,
                -6.44014518e-03 + 5.21106691e-03j,
                -6.16859355e-03 + 8.92261349e-03j,
                -5.41600797e-03 + 3.63163388e-03j,
                0.00000000e00 + 0.00000000e00j,
                0.00000000e00 + 0.00000000e00j,
            ],
            [
                0.00000000e00 + 0.00000000e00j,
                2.09105590e-03 + 1.01960366e-03j,
                8.86879042e-03 - 3.28856260e-03j,
                3.53562458e-03 - 1.10289578e-02j,
                -4.71069364e-03 - 1.56463030e-02j,
                -8.43364497e-03 - 1.36467748e-02j,
                -6.55141240e-03 - 7.09854519e-03j,
                -2.57389408e-03 - 1.00930970e-03j,
                -6.84660925e-04 + 6.20499701e-04j,
                -2.55546906e-03 - 2.49447064e-03j,
                -6.46714203e-03 - 6.78353042e-03j,
                -8.99684258e-03 - 7.33829502e-03j,
                -8.21795843e-03 - 1.94740604e-03j,
                -6.04503142e-03 + 5.73073177e-03j,
                -6.04236406e-03 + 7.47096276e-03j,
                -1.70114249e-03 + 1.10931731e-03j,
                0.00000000e00 + 0.00000000e00j,
            ],
            [
                0.00000000e00 + 0.00000000e00j,
                5.92332277e-03 - 4.61983943e-04j,
                5.27782435e-03 - 6.49138333e-03j,
                -1.96662684e-03 - 1.22037040e-02j,
                -6.24860902e-03 - 1.10345423e-02j,
                -3.09207506e-03 - 1.94805333e-03j,
                5.50880214e-03 + 1.05893394e-02j,
                1.39794565e-02 + 2.00142151e-02j,
                1.71783737e-02 + 2.16013844e-02j,
                1.33684475e-02 + 1.50066088e-02j,
                4.96588428e-03 + 4.42090564e-03j,
                -3.12835657e-03 - 3.73291339e-03j,
                -6.82425665e-03 - 4.70426011e-03j,
                -5.98988806e-03 + 8.64420771e-04j,
                -4.68899430e-03 + 6.11037514e-03j,
                -4.76263148e-03 + 3.65367772e-03j,
                0.00000000e00 + 0.00000000e00j,
            ],
            [
                -2.79048915e-04 + 1.40002038e-04j,
                4.78777630e-03 - 1.37870199e-03j,
                1.59222484e-03 - 6.39530729e-03j,
                -3.34110999e-03 - 8.75550616e-03j,
                -3.17395108e-03 - 3.84311240e-03j,
                3.92392666e-03 + 7.80585531e-03j,
                1.48257359e-02 + 2.14381888e-02j,
                2.41138919e-02 + 3.10505503e-02j,
                2.72606996e-02 + 3.24892285e-02j,
                2.28797092e-02 + 2.54009462e-02j,
                1.32608303e-02 + 1.33707824e-02j,
                3.05919762e-03 + 2.20097468e-03j,
                -3.33532613e-03 - 3.09792541e-03j,
                -4.56422428e-03 - 1.41436651e-03j,
                -3.36129356e-03 + 3.06530092e-03j,
                -3.41092502e-03 + 3.59092393e-03j,
                1.15078006e-03 + 7.57940200e-04j,
            ],
            [
                8.37460561e-04 - 1.79208273e-04j,
                2.14549660e-03 - 7.86155382e-04j,
                -9.24840699e-05 - 3.48244921e-03j,
                -2.01510157e-03 - 4.12429347e-03j,
                -3.47756255e-04 - 2.25349351e-04j,
                5.28646139e-03 + 7.59990046e-03j,
                1.26718668e-02 + 1.64011544e-02j,
                1.85424832e-02 + 2.26071345e-02j,
                2.03111976e-02 + 2.37405936e-02j,
                1.72638688e-02 + 1.94926662e-02j,
                1.08249337e-02 + 1.18245938e-02j,
                3.82950660e-03 + 4.07370753e-03j,
                -9.34584529e-04 - 6.50595733e-04j,
                -2.32293189e-03 - 1.18629401e-03j,
                -1.64851049e-03 + 7.49842107e-04j,
                -1.46467938e-03 + 1.63114980e-03j,
                -7.39982208e-04 + 7.11438515e-04j,
            ],
            [
                2.39736377e-04 - 4.19824360e-04j,
                -5.21152012e-04 + 9.12637091e-04j,
                -4.11604795e-04 + 7.20798911e-04j,
                3.11250340e-05 - 5.45059021e-05j,
                4.60356044e-04 - 8.06171696e-04j,
                6.88216438e-04 - 1.20519893e-03j,
                6.53882126e-04 - 1.14507297e-03j,
                3.91814799e-04 - 6.86142833e-04j,
                0.00000000e00 + 0.00000000e00j,
                -3.91814799e-04 + 6.86142833e-04j,
                -6.53882126e-04 + 1.14507297e-03j,
                -6.88216438e-04 + 1.20519893e-03j,
                -4.60356044e-04 + 8.06171696e-04j,
                -3.11250340e-05 + 5.45059021e-05j,
                4.11604795e-04 - 7.20798911e-04j,
                5.21152012e-04 - 9.12637091e-04j,
                -2.39736377e-04 + 4.19824360e-04j,
            ],
            [
                -1.78850539e-04 - 9.74144147e-04j,
                -3.14222226e-03 + 2.53161311e-03j,
                -7.74239360e-04 + 5.00024811e-03j,
                1.98285990e-03 + 4.18075481e-03j,
                1.15476065e-03 - 1.18787006e-03j,
                -4.01754264e-03 - 9.82202048e-03j,
                -1.14463660e-02 - 1.85472414e-02j,
                -1.78031615e-02 - 2.39018286e-02j,
                -2.03111976e-02 - 2.37405936e-02j,
                -1.80031905e-02 - 1.81979721e-02j,
                -1.20504345e-02 - 9.67850688e-03j,
                -5.09842535e-03 - 1.85158750e-03j,
                1.27580139e-04 + 2.06381514e-03j,
                2.35517355e-03 + 1.12983268e-03j,
                2.51523392e-03 - 2.26764101e-03j,
                2.46140503e-03 - 3.37660753e-03j,
                8.13721867e-05 + 4.41913905e-04j,
            ],
            [
                1.52588982e-03 - 2.32345952e-03j,
                -5.60330016e-03 + 2.80684063e-03j,
                -2.55137548e-03 + 8.07496395e-03j,
                3.05715506e-03 + 9.25276569e-03j,
                3.66524192e-03 + 2.98276795e-03j,
                -2.95849312e-03 - 9.49651455e-03j,
                -1.38343205e-02 - 2.31743473e-02j,
                -2.35011414e-02 - 3.21235938e-02j,
                -2.72606996e-02 - 3.24892285e-02j,
                -2.34924596e-02 - 2.43279028e-02j,
                -1.42522457e-02 - 1.16346239e-02j,
                -4.02463116e-03 - 5.10315452e-04j,
                2.84403530e-03 + 3.95826986e-03j,
                4.84817921e-03 + 9.17106983e-04j,
                4.32044420e-03 - 4.74495758e-03j,
                4.22644889e-03 - 5.01906258e-03j,
                -2.39762097e-03 + 1.42551728e-03j,
            ],
            [
                0.00000000e00 + 0.00000000e00j,
                -6.28862132e-03 + 1.10169175e-03j,
                -6.26397262e-03 + 8.21831803e-03j,
                1.36902287e-03 + 1.32502231e-02j,
                6.29840908e-03 + 1.09473328e-02j,
                3.61522377e-03 + 1.03191963e-03j,
                -4.86517978e-03 - 1.17164455e-02j,
                -1.35564835e-02 - 2.07549218e-02j,
                -1.71783737e-02 - 2.16013844e-02j,
                -1.37914204e-02 - 1.42659022e-02j,
                -5.60950664e-03 - 3.29379949e-03j,
                2.60520786e-03 + 4.64904709e-03j,
                6.77445659e-03 + 4.79146955e-03j,
                6.58749203e-03 - 1.91093988e-03j,
                5.67514258e-03 - 7.83730984e-03j,
                5.12793003e-03 - 4.29338553e-03j,
                0.00000000e00 + 0.00000000e00j,
            ],
            [
                0.00000000e00 + 0.00000000e00j,
                -1.51477213e-03 - 2.02878702e-03j,
                -9.62593520e-03 + 4.61446828e-03j,
                -4.35000370e-03 + 1.24550918e-02j,
                4.32027339e-03 + 1.63300038e-02j,
                8.47099501e-03 + 1.35813677e-02j,
                6.79705782e-03 + 6.66837296e-03j,
                2.77564518e-03 + 6.56004847e-04j,
                6.84660925e-04 - 6.20499701e-04j,
                2.35371796e-03 + 2.84777549e-03j,
                6.22149661e-03 + 7.21370265e-03j,
                8.95949254e-03 + 7.40370210e-03j,
                8.60837868e-03 + 1.26370533e-03j,
                6.85941053e-03 - 7.15686573e-03j,
                6.79950884e-03 - 8.79686844e-03j,
                1.12485872e-03 - 1.00133944e-04j,
                0.00000000e00 + 0.00000000e00j,
            ],
            [
                0.00000000e00 + 0.00000000e00j,
                0.00000000e00 + 0.00000000e00j,
                -6.25289938e-03 - 5.93976770e-04j,
                -1.02846266e-02 + 5.94439690e-03j,
                -3.95488993e-03 + 1.29747566e-02j,
                4.14071530e-03 + 1.68206804e-02j,
                9.07134224e-03 + 1.67309923e-02j,
                1.06718235e-02 + 1.47793452e-02j,
                1.08940547e-02 + 1.31156686e-02j,
                1.10183438e-02 + 1.17735922e-02j,
                1.06919934e-02 + 8.69368935e-03j,
                9.12014287e-03 + 2.07812502e-03j,
                7.09164847e-03 - 6.35197408e-03j,
                6.88054045e-03 - 1.01693690e-02j,
                5.42134794e-03 - 3.64098519e-03j,
                0.00000000e00 + 0.00000000e00j,
                0.00000000e00 + 0.00000000e00j,
            ],
            [
                0.00000000e00 + 0.00000000e00j,
                0.00000000e00 + 0.00000000e00j,
                7.24016179e-03 - 6.17070174e-03j,
                -6.33560953e-03 - 1.01825224e-03j,
                -1.02063510e-02 + 3.34788396e-03j,
                -6.31185057e-03 + 7.97708845e-03j,
                -4.62589888e-04 + 1.08450848e-02j,
                3.93938180e-03 + 1.11993497e-02j,
                6.13171523e-03 + 9.27074382e-03j,
                6.50658556e-03 + 5.19629297e-03j,
                5.76979603e-03 - 8.55065644e-04j,
                5.13419049e-03 - 7.21507207e-03j,
                5.96671146e-03 - 9.62148420e-03j,
                5.33774780e-03 - 4.06370211e-03j,
                -1.80492769e-02 + 1.01067582e-03j,
                0.00000000e00 + 0.00000000e00j,
                0.00000000e00 + 0.00000000e00j,
            ],
            [
                0.00000000e00 + 0.00000000e00j,
                0.00000000e00 + 0.00000000e00j,
                0.00000000e00 + 0.00000000e00j,
                0.00000000e00 + 0.00000000e00j,
                -1.78447904e-03 - 2.61087881e-03j,
                -6.95804450e-03 - 1.20887777e-03j,
                -7.03310573e-03 - 4.68486315e-04j,
                -4.75750580e-03 - 7.51423469e-04j,
                -2.21759940e-03 - 2.46363862e-03j,
                -8.21478073e-06 - 5.16353748e-03j,
                2.21412627e-03 - 7.27429049e-03j,
                4.24976483e-03 - 6.23840772e-03j,
                1.10213057e-03 - 1.11473289e-03j,
                0.00000000e00 + 0.00000000e00j,
                0.00000000e00 + 0.00000000e00j,
                0.00000000e00 + 0.00000000e00j,
                0.00000000e00 + 0.00000000e00j,
            ],
            [
                0.00000000e00 + 0.00000000e00j,
                0.00000000e00 + 0.00000000e00j,
                0.00000000e00 + 0.00000000e00j,
                0.00000000e00 + 0.00000000e00j,
                0.00000000e00 + 0.00000000e00j,
                0.00000000e00 + 0.00000000e00j,
                -2.49272243e-04 - 2.85157632e-03j,
                -8.08166657e-04 - 2.33235831e-03j,
                -2.91099273e-04 - 2.40008326e-03j,
                2.83398372e-05 - 1.92548363e-03j,
                -3.23765236e-03 - 7.40192633e-04j,
                0.00000000e00 + 0.00000000e00j,
                0.00000000e00 + 0.00000000e00j,
                0.00000000e00 + 0.00000000e00j,
                0.00000000e00 + 0.00000000e00j,
                0.00000000e00 + 0.00000000e00j,
                0.00000000e00 + 0.00000000e00j,
            ],
        ]
    )


@pytest.fixture
def eidos_data_yx():
    return np.array(
        [
            [
                0.00000000e00 + 0.00000000e00j,
                0.00000000e00 + 0.00000000e00j,
                0.00000000e00 + 0.00000000e00j,
                0.00000000e00 + 0.00000000e00j,
                0.00000000e00 + 0.00000000e00j,
                0.00000000e00 + 0.00000000e00j,
                -2.92303197e-03 - 2.13190285e-04j,
                -1.06480305e-03 + 5.19881548e-04j,
                4.72733362e-19 - 3.38537894e-19j,
                1.06480305e-03 - 5.19881548e-04j,
                2.92303197e-03 + 2.13190285e-04j,
                0.00000000e00 + 0.00000000e00j,
                0.00000000e00 + 0.00000000e00j,
                0.00000000e00 + 0.00000000e00j,
                0.00000000e00 + 0.00000000e00j,
                0.00000000e00 + 0.00000000e00j,
                0.00000000e00 + 0.00000000e00j,
            ],
            [
                0.00000000e00 + 0.00000000e00j,
                0.00000000e00 + 0.00000000e00j,
                0.00000000e00 + 0.00000000e00j,
                0.00000000e00 + 0.00000000e00j,
                -3.78602439e-03 + 1.93154709e-03j,
                -1.57713870e-03 + 3.89804882e-03j,
                -5.61537788e-04 + 3.51761763e-03j,
                -8.70733043e-05 + 2.05679809e-03j,
                4.91466284e-21 - 9.27127125e-19j,
                8.70733043e-05 - 2.05679809e-03j,
                5.61537788e-04 - 3.51761763e-03j,
                1.57713870e-03 - 3.89804882e-03j,
                3.78602439e-03 - 1.93154709e-03j,
                0.00000000e00 + 0.00000000e00j,
                0.00000000e00 + 0.00000000e00j,
                0.00000000e00 + 0.00000000e00j,
                0.00000000e00 + 0.00000000e00j,
            ],
            [
                0.00000000e00 + 0.00000000e00j,
                0.00000000e00 + 0.00000000e00j,
                -1.09594235e-02 - 6.41539529e-03j,
                -3.04802552e-03 + 4.37368661e-03j,
                -9.96314506e-04 + 6.22172653e-03j,
                8.78961883e-04 + 6.69631275e-03j,
                1.67793810e-03 + 5.62198517e-03j,
                1.18073464e-03 + 3.14118831e-03j,
                -4.73365637e-19 - 1.18993549e-18j,
                -1.18073464e-03 - 3.14118831e-03j,
                -1.67793810e-03 - 5.62198517e-03j,
                -8.78961883e-04 - 6.69631275e-03j,
                9.96314506e-04 - 6.22172653e-03j,
                3.04802552e-03 - 4.37368661e-03j,
                1.09594235e-02 + 6.41539529e-03j,
                0.00000000e00 + 0.00000000e00j,
                0.00000000e00 + 0.00000000e00j,
            ],
            [
                0.00000000e00 + 0.00000000e00j,
                0.00000000e00 + 0.00000000e00j,
                -3.29614029e-03 + 4.49277526e-03j,
                -8.26126276e-04 + 6.98111300e-03j,
                2.68355437e-03 + 9.11201081e-03j,
                4.38581398e-03 + 8.98927252e-03j,
                3.54128616e-03 + 6.33756768e-03j,
                1.70389541e-03 + 2.97340008e-03j,
                -4.96307468e-19 - 8.68953090e-19j,
                -1.70389541e-03 - 2.97340008e-03j,
                -3.54128616e-03 - 6.33756768e-03j,
                -4.38581398e-03 - 8.98927252e-03j,
                -2.68355437e-03 - 9.11201081e-03j,
                8.26126276e-04 - 6.98111300e-03j,
                3.29614029e-03 - 4.49277526e-03j,
                0.00000000e00 + 0.00000000e00j,
                0.00000000e00 + 0.00000000e00j,
            ],
            [
                0.00000000e00 + 0.00000000e00j,
                -4.14130674e-03 + 2.60331713e-03j,
                -1.82649340e-03 + 5.73811622e-03j,
                3.08836790e-03 + 9.30809644e-03j,
                6.50372026e-03 + 1.09300264e-02j,
                5.08899066e-03 + 7.71876613e-03j,
                1.49184566e-03 + 2.69504881e-03j,
                -4.55916052e-04 - 8.18401999e-05j,
                2.42129930e-19 + 1.72172365e-19j,
                4.55916052e-04 + 8.18401999e-05j,
                -1.49184566e-03 - 2.69504881e-03j,
                -5.08899066e-03 - 7.71876613e-03j,
                -6.50372026e-03 - 1.09300264e-02j,
                -3.08836790e-03 - 9.30809644e-03j,
                1.82649340e-03 - 5.73811622e-03j,
                4.14130674e-03 - 2.60331713e-03j,
                0.00000000e00 + 0.00000000e00j,
            ],
            [
                0.00000000e00 + 0.00000000e00j,
                -2.99858833e-03 + 3.80418326e-03j,
                7.77133774e-04 + 6.37472259e-03j,
                7.09458631e-03 + 1.09135155e-02j,
                7.08638891e-03 + 9.23051163e-03j,
                6.07398387e-04 + 1.29328563e-03j,
                -5.49400694e-03 - 5.72863545e-03j,
                -5.54312564e-03 - 5.94018326e-03j,
                1.22698245e-18 + 1.31972407e-18j,
                5.54312564e-03 + 5.94018326e-03j,
                5.49400694e-03 + 5.72863545e-03j,
                -6.07398387e-04 - 1.29328563e-03j,
                -7.08638891e-03 - 9.23051163e-03j,
                -7.09458631e-03 - 1.09135155e-02j,
                -7.77133774e-04 - 6.37472259e-03j,
                2.99858833e-03 - 3.80418326e-03j,
                0.00000000e00 + 0.00000000e00j,
            ],
            [
                -3.56129685e-03 + 6.63347893e-04j,
                -2.69508762e-03 + 2.41047073e-03j,
                3.81000866e-03 + 6.79467072e-03j,
                9.21922956e-03 + 1.06203256e-02j,
                4.23741513e-03 + 4.50106222e-03j,
                -7.32748588e-03 - 7.96144401e-03j,
                -1.49861518e-02 - 1.60474016e-02j,
                -1.18835426e-02 - 1.26774566e-02j,
                1.66691615e-18 + 1.77668263e-18j,
                1.18835426e-02 + 1.26774566e-02j,
                1.49861518e-02 + 1.60474016e-02j,
                7.32748588e-03 + 7.96144401e-03j,
                -4.23741513e-03 - 4.50106222e-03j,
                -9.21922956e-03 - 1.06203256e-02j,
                -3.81000866e-03 - 6.79467072e-03j,
                2.69508762e-03 - 2.41047073e-03j,
                3.56129685e-03 - 6.63347893e-04j,
            ],
            [
                -1.89379518e-03 + 2.08734496e-03j,
                -2.25070410e-03 + 5.25501368e-04j,
                5.89276460e-03 + 6.23275007e-03j,
                9.74677690e-03 + 9.08217823e-03j,
                7.58759781e-04 - 1.98093327e-04j,
                -1.43491022e-02 - 1.54805207e-02j,
                -2.27223032e-02 - 2.38551450e-02j,
                -1.68861239e-02 - 1.76253544e-02j,
                1.16532525e-18 + 1.21488455e-18j,
                1.68861239e-02 + 1.76253544e-02j,
                2.27223032e-02 + 2.38551450e-02j,
                1.43491022e-02 + 1.54805207e-02j,
                -7.58759781e-04 + 1.98093327e-04j,
                -9.74677690e-03 - 9.08217823e-03j,
                -5.89276460e-03 - 6.23275007e-03j,
                2.25070410e-03 - 5.25501368e-04j,
                1.89379518e-03 - 2.08734496e-03j,
            ],
            [
                -1.14744144e-03 + 1.71422065e-03j,
                -2.21960396e-03 - 1.72880313e-03j,
                6.49135711e-03 + 4.39896738e-03j,
                9.98699125e-03 + 7.55872748e-03j,
                -1.73297283e-04 - 1.90592397e-03j,
                -1.63763593e-02 - 1.74507814e-02j,
                -2.50094301e-02 - 2.56897046e-02j,
                -1.83800007e-02 - 1.87444263e-02j,
                0.00000000e00 + 0.00000000e00j,
                1.83800007e-02 + 1.87444263e-02j,
                2.50094301e-02 + 2.56897046e-02j,
                1.63763593e-02 + 1.74507814e-02j,
                1.73297283e-04 + 1.90592397e-03j,
                -9.98699125e-03 - 7.55872748e-03j,
                -6.49135711e-03 - 4.39896738e-03j,
                2.21960396e-03 + 1.72880313e-03j,
                1.14744144e-03 - 1.71422065e-03j,
            ],
            [
                -1.04397988e-06 + 1.49542856e-03j,
                -2.79776776e-03 - 4.09852705e-03j,
                5.41610730e-03 + 1.18699815e-03j,
                1.03604268e-02 + 6.18976715e-03j,
                2.48037577e-03 - 1.11915012e-04j,
                -1.20688275e-02 - 1.31404917e-02j,
                -2.06327391e-02 - 2.08556086e-02j,
                -1.56506255e-02 - 1.56163353e-02j,
                1.08557565e-18 + 1.08064561e-18j,
                1.56506255e-02 + 1.56163353e-02j,
                2.06327391e-02 + 2.08556086e-02j,
                1.20688275e-02 + 1.31404917e-02j,
                -2.48037577e-03 + 1.11915012e-04j,
                -1.03604268e-02 - 6.18976715e-03j,
                -5.41610730e-03 - 1.18699815e-03j,
                2.79776776e-03 + 4.09852705e-03j,
                1.04397988e-06 - 1.49542856e-03j,
            ],
            [
                1.85925717e-03 + 1.67408725e-03j,
                -3.27885190e-03 - 5.51048207e-03j,
                2.58620303e-03 - 3.27661407e-03j,
                9.70724844e-03 + 3.65553410e-03j,
                6.74486275e-03 + 2.72299142e-03j,
                -3.67338779e-03 - 5.43540739e-03j,
                -1.15100940e-02 - 1.18506663e-02j,
                -9.79397856e-03 - 9.67792018e-03j,
                1.39585571e-18 + 1.36939883e-18j,
                9.79397856e-03 + 9.67792018e-03j,
                1.15100940e-02 + 1.18506663e-02j,
                3.67338779e-03 + 5.43540739e-03j,
                -6.74486275e-03 - 2.72299142e-03j,
                -9.70724844e-03 - 3.65553410e-03j,
                -2.58620303e-03 + 3.27661407e-03j,
                3.27885190e-03 + 5.51048207e-03j,
                -1.85925717e-03 - 1.67408725e-03j,
            ],
            [
                0.00000000e00 + 0.00000000e00j,
                -1.97648540e-03 - 4.13271271e-03j,
                -1.18444621e-03 - 7.66108323e-03j,
                6.44927535e-03 - 1.29230044e-03j,
                8.89279709e-03 + 2.86345233e-03j,
                4.11561122e-03 + 7.09503395e-04j,
                -1.83990884e-03 - 3.20259882e-03j,
                -3.26285091e-03 - 3.60015420e-03j,
                7.78543151e-19 + 8.17380291e-19j,
                3.26285091e-03 + 3.60015420e-03j,
                1.83990884e-03 + 3.20259882e-03j,
                -4.11561122e-03 - 7.09503395e-04j,
                -8.89279709e-03 - 2.86345233e-03j,
                -6.44927535e-03 + 1.29230044e-03j,
                1.18444621e-03 + 7.66108323e-03j,
                1.97648540e-03 + 4.13271271e-03j,
                0.00000000e00 + 0.00000000e00j,
            ],
            [
                0.00000000e00 + 0.00000000e00j,
                2.48332247e-03 + 5.31609706e-04j,
                -3.15457994e-03 - 8.63977809e-03j,
                9.59767429e-04 - 7.34724019e-03j,
                6.32807109e-03 - 1.51985482e-03j,
                6.89539884e-03 + 1.35170684e-03j,
                3.99929328e-03 + 9.16978010e-04j,
                1.26569994e-03 + 4.33811522e-06j,
                -2.20907134e-19 + 6.12360038e-20j,
                -1.26569994e-03 - 4.33811522e-06j,
                -3.99929328e-03 - 9.16978010e-04j,
                -6.89539884e-03 - 1.35170684e-03j,
                -6.32807109e-03 + 1.51985482e-03j,
                -9.59767429e-04 + 7.34724019e-03j,
                3.15457994e-03 + 8.63977809e-03j,
                -2.48332247e-03 - 5.31609706e-04j,
                0.00000000e00 + 0.00000000e00j,
            ],
            [
                0.00000000e00 + 0.00000000e00j,
                0.00000000e00 + 0.00000000e00j,
                3.18763077e-04 - 3.06371154e-03j,
                -2.77992505e-03 - 9.53327420e-03j,
                5.54953896e-04 - 7.54332582e-03j,
                3.74050302e-03 - 3.21654346e-03j,
                4.02930504e-03 - 6.27223803e-04j,
                2.31754534e-03 + 8.09890001e-05j,
                -7.26746219e-19 - 5.67240505e-20j,
                -2.31754534e-03 - 8.09890001e-05j,
                -4.02930504e-03 + 6.27223803e-04j,
                -3.74050302e-03 + 3.21654346e-03j,
                -5.54953896e-04 + 7.54332582e-03j,
                2.77992505e-03 + 9.53327420e-03j,
                -3.18763077e-04 + 3.06371154e-03j,
                0.00000000e00 + 0.00000000e00j,
                0.00000000e00 + 0.00000000e00j,
            ],
            [
                0.00000000e00 + 0.00000000e00j,
                0.00000000e00 + 0.00000000e00j,
                6.86078592e-03 + 2.43118373e-03j,
                5.66877844e-04 - 3.18280018e-03j,
                -2.32440105e-03 - 8.15616778e-03j,
                -1.08261810e-03 - 7.33949307e-03j,
                4.54132466e-04 - 4.44929962e-03j,
                7.04077342e-04 - 1.90456361e-03j,
                -3.21596334e-19 + 6.51217358e-19j,
                -7.04077342e-04 + 1.90456361e-03j,
                -4.54132466e-04 + 4.44929962e-03j,
                1.08261810e-03 + 7.33949307e-03j,
                2.32440105e-03 + 8.15616778e-03j,
                -5.66877844e-04 + 3.18280018e-03j,
                -6.86078592e-03 - 2.43118373e-03j,
                0.00000000e00 + 0.00000000e00j,
                0.00000000e00 + 0.00000000e00j,
            ],
            [
                0.00000000e00 + 0.00000000e00j,
                0.00000000e00 + 0.00000000e00j,
                0.00000000e00 + 0.00000000e00j,
                0.00000000e00 + 0.00000000e00j,
                2.83860481e-03 - 1.40160329e-04j,
                -5.55035762e-04 - 4.03884715e-03j,
                -1.14530207e-03 - 4.40333516e-03j,
                -6.34136961e-04 - 2.56723033e-03j,
                2.66908425e-19 + 1.13884445e-18j,
                6.34136961e-04 + 2.56723033e-03j,
                1.14530207e-03 + 4.40333516e-03j,
                5.55035762e-04 + 4.03884715e-03j,
                -2.83860481e-03 + 1.40160329e-04j,
                0.00000000e00 + 0.00000000e00j,
                0.00000000e00 + 0.00000000e00j,
                0.00000000e00 + 0.00000000e00j,
                0.00000000e00 + 0.00000000e00j,
            ],
            [
                0.00000000e00 + 0.00000000e00j,
                0.00000000e00 + 0.00000000e00j,
                0.00000000e00 + 0.00000000e00j,
                0.00000000e00 + 0.00000000e00j,
                0.00000000e00 + 0.00000000e00j,
                0.00000000e00 + 0.00000000e00j,
                2.49752205e-03 + 7.97549070e-04j,
                8.27948153e-04 - 7.20348576e-05j,
                -3.32212314e-19 + 1.28606411e-19j,
                -8.27948153e-04 + 7.20348576e-05j,
                -2.49752205e-03 - 7.97549070e-04j,
                0.00000000e00 + 0.00000000e00j,
                0.00000000e00 + 0.00000000e00j,
                0.00000000e00 + 0.00000000e00j,
                0.00000000e00 + 0.00000000e00j,
                0.00000000e00 + 0.00000000e00j,
                0.00000000e00 + 0.00000000e00j,
            ],
        ]
    )


@pytest.fixture
def eidos_data_yy():
    return np.array(
        [
            [
                0.0 + 0.00000000e00j,
                0.0 + 0.00000000e00j,
                0.0 + 0.00000000e00j,
                0.0 + 0.00000000e00j,
                0.0 + 0.00000000e00j,
                0.0 + 0.00000000e00j,
                -0.02773569 + 4.61166965e-03j,
                -0.02896486 - 1.71081542e-03j,
                -0.02820611 - 2.67007775e-03j,
                -0.02972357 - 2.01417028e-03j,
                -0.03060841 + 3.46308326e-03j,
                0.0 + 0.00000000e00j,
                0.0 + 0.00000000e00j,
                0.0 + 0.00000000e00j,
                0.0 + 0.00000000e00j,
                0.0 + 0.00000000e00j,
                0.0 + 0.00000000e00j,
            ],
            [
                0.0 + 0.00000000e00j,
                0.0 + 0.00000000e00j,
                0.0 + 0.00000000e00j,
                0.0 + 0.00000000e00j,
                -0.02521604 + 1.07379979e-03j,
                -0.01608335 - 5.28883615e-04j,
                -0.01245676 + 1.13729228e-03j,
                -0.012125 + 2.29457258e-03j,
                -0.01174045 + 2.88698477e-03j,
                -0.01081274 + 2.81924739e-03j,
                -0.01030938 + 1.99587322e-03j,
                -0.01464053 + 4.79941238e-05j,
                -0.02825091 - 1.39619664e-04j,
                0.0 + 0.00000000e00j,
                0.0 + 0.00000000e00j,
                0.0 + 0.00000000e00j,
                0.0 + 0.00000000e00j,
            ],
            [
                0.0 + 0.00000000e00j,
                0.0 + 0.00000000e00j,
                -0.0070217 + 2.48121842e-02j,
                -0.01749212 + 6.90314413e-04j,
                -0.01266861 - 1.16186264e-03j,
                -0.01691482 - 1.55101508e-03j,
                -0.01533663 + 1.36250032e-03j,
                -0.00945929 + 5.18238878e-03j,
                -0.00613894 + 6.94740025e-03j,
                -0.00812801 + 5.71467092e-03j,
                -0.01239012 + 2.54058953e-03j,
                -0.01237066 + 2.65859033e-04j,
                -0.00801672 + 6.98083164e-04j,
                -0.01745111 + 7.06711643e-04j,
                -0.02188059 + 1.88712176e-02j,
                0.0 + 0.00000000e00j,
                0.0 + 0.00000000e00j,
            ],
            [
                0.0 + 0.00000000e00j,
                0.0 + 0.00000000e00j,
                -0.01510183 + 2.05520538e-03j,
                -0.01443594 - 4.84074607e-03j,
                -0.02068452 - 5.60035766e-03j,
                -0.00564054 + 4.93953653e-03j,
                0.02012797 + 1.74781096e-02j,
                0.03862003 + 2.43142901e-02j,
                0.04450001 + 2.59504306e-02j,
                0.03867946 + 2.43380508e-02j,
                0.02117474 + 1.78966352e-02j,
                -0.00233604 + 6.26076320e-03j,
                -0.01468027 - 3.19970556e-03j,
                -0.00787465 - 2.21737203e-03j,
                -0.01505262 + 2.07488205e-03j,
                0.0 + 0.00000000e00j,
                0.0 + 0.00000000e00j,
            ],
            [
                0.0 + 0.00000000e00j,
                -0.01767809 + 6.99252637e-03j,
                -0.01241805 - 5.85125205e-03j,
                -0.02400167 - 1.08819467e-02j,
                -0.00133762 + 6.12803683e-03j,
                0.04160948 + 2.70601792e-02j,
                0.0648333 + 3.03234509e-02j,
                0.06155612 + 1.85955190e-02j,
                0.05483913 + 1.08771232e-02j,
                0.05969678 + 1.78521088e-02j,
                0.06256943 + 2.94182994e-02j,
                0.04126526 + 2.69225522e-02j,
                0.00226049 + 7.56665305e-03j,
                -0.01649636 - 7.88113155e-03j,
                -0.00544021 - 3.06133335e-03j,
                -0.02298911 + 4.86904233e-03j,
                0.0 + 0.00000000e00j,
            ],
            [
                0.0 + 0.00000000e00j,
                -0.00912497 + 3.59046284e-04j,
                -0.023367 - 1.56449933e-02j,
                -0.01403719 - 3.06768175e-03j,
                0.03906802 + 2.83091750e-02j,
                0.06720729 + 3.16431829e-02j,
                0.02609488 - 1.23349670e-02j,
                -0.04992965 - 7.34371720e-02j,
                -0.08866124 - 1.02184669e-01j,
                -0.05382777 - 7.49957379e-02j,
                0.02016326 - 1.47065796e-02j,
                0.06238596 + 2.97154903e-02j,
                0.03860907 + 2.81256723e-02j,
                -0.00852968 - 8.65637292e-04j,
                -0.01427867 - 1.20112451e-02j,
                -0.00575838 + 1.70509434e-03j,
                0.0 + 0.00000000e00j,
            ],
            [
                -0.01509845 + 1.35713670e-02j,
                -0.01070455 - 8.47650182e-03j,
                -0.02864361 - 1.87161114e-02j,
                0.00931525 + 1.32434039e-02j,
                0.06519588 + 4.06924695e-02j,
                0.03220498 - 2.30345593e-03j,
                -0.11723294 - 1.20785995e-01j,
                -0.29519943 - 2.49588157e-01j,
                -0.3758397 - 3.05663635e-01j,
                -0.30084653 - 2.51846013e-01j,
                -0.12636981 - 1.24439152e-01j,
                0.02330756 - 5.86087475e-03j,
                0.06066815 + 3.88821665e-02j,
                0.01193218 + 1.42897179e-02j,
                -0.01980409 - 1.51818438e-02j,
                -0.00318869 - 5.47146852e-03j,
                -0.02658932 + 8.97702144e-03j,
            ],
            [
                -0.0130474 + 1.03203164e-02j,
                -0.01557349 - 1.61303513e-02j,
                -0.02739254 - 1.69481097e-02j,
                0.02810887 + 2.69569762e-02j,
                0.06832847 + 4.00579397e-02j,
                -0.03231383 - 5.27869250e-02j,
                -0.28093131 - 2.40836572e-01j,
                -0.54617049 - 4.29520923e-01j,
                -0.66170145 - 5.09223433e-01j,
                -0.55298407 - 4.32245167e-01j,
                -0.29222551 - 2.45352284e-01j,
                -0.04400817 - 5.74626228e-02j,
                0.06089113 + 3.70842989e-02j,
                0.02840601 + 2.70757800e-02j,
                -0.01940483 - 1.37544168e-02j,
                -0.00638768 - 1.24576276e-02j,
                -0.01911714 + 7.89347753e-03j,
            ],
            [
                -0.01118647 + 9.47127324e-03j,
                -0.0177522 - 2.04199721e-02j,
                -0.0264801 - 1.64282957e-02j,
                0.03411185 + 3.31210240e-02j,
                0.06583748 + 3.97144748e-02j,
                -0.06212695 - 7.55079861e-02j,
                -0.34857632 - 2.94552702e-01j,
                -0.64635166 - 5.09796877e-01j,
                -0.77476652 - 5.99944164e-01j,
                -0.65357358 - 5.12684386e-01j,
                -0.36062865 - 2.99371537e-01j,
                -0.07481213 - 8.05798508e-02j,
                0.05735221 + 3.63218451e-02j,
                0.03353815 + 3.28916457e-02j,
                -0.01889341 - 1.33949421e-02j,
                -0.00814634 - 1.65793018e-02j,
                -0.01560529 + 7.70451735e-03j,
            ],
            [
                -0.01140681 + 1.11668462e-02j,
                -0.01571235 - 2.08093126e-02j,
                -0.0290053 - 2.07237826e-02j,
                0.02607466 + 3.00038764e-02j,
                0.06842071 + 4.79727808e-02j,
                -0.02743893 - 4.65244472e-02j,
                -0.27009462 - 2.41591339e-01j,
                -0.53044579 - 4.37836663e-01j,
                -0.6440967 - 5.20731556e-01j,
                -0.53725937 - 4.40560908e-01j,
                -0.28138882 - 2.46107051e-01j,
                -0.03913327 - 5.12001449e-02j,
                0.06098337 + 4.49991400e-02j,
                0.0263718 + 3.01226801e-02j,
                -0.02101759 - 1.75300897e-02j,
                -0.00652654 - 1.71365890e-02j,
                -0.01747655 + 8.74000725e-03j,
            ],
            [
                -0.01061734 + 1.55974112e-02j,
                -0.01035648 - 1.58842005e-02j,
                -0.03120563 - 2.83426219e-02j,
                0.00506473 + 1.50836734e-02j,
                0.06317782 + 5.43025245e-02j,
                0.03698239 + 1.34749627e-02j,
                -0.10330731 - 1.12416230e-01j,
                -0.27352604 - 2.51097691e-01j,
                -0.35114724 - 3.11581138e-01j,
                -0.27917314 - 2.53355547e-01j,
                -0.11244418 - 1.16069387e-01j,
                0.02808497 + 9.91754390e-03j,
                0.05865009 + 5.24922215e-02j,
                0.00768165 + 1.61299874e-02j,
                -0.02236611 - 2.48083543e-02j,
                -0.00284063 - 1.28791672e-02j,
                -0.02210821 + 1.10030657e-02j,
            ],
            [
                0.0 + 0.00000000e00j,
                -0.00703829 - 4.44362148e-03j,
                -0.02545409 - 3.19189081e-02j,
                -0.01971525 - 9.93450179e-03j,
                0.03321532 + 3.95531034e-02j,
                0.06622445 + 5.45371373e-02j,
                0.03326099 + 1.13326609e-02j,
                -0.03530496 - 5.46497385e-02j,
                -0.07104319 - 8.61833398e-02j,
                -0.03920307 - 5.62083044e-02j,
                0.02732937 + 8.96104841e-03j,
                0.06140311 + 5.26094447e-02j,
                0.03275637 + 3.93696008e-02j,
                -0.01420774 - 7.73245734e-03j,
                -0.01636577 - 2.82851599e-02j,
                -0.00367171 - 3.09757342e-03j,
                0.0 + 0.00000000e00j,
            ],
            [
                0.0 + 0.00000000e00j,
                -0.01111574 + 1.03786452e-02j,
                -0.01213413 - 2.21064582e-02j,
                -0.02866068 - 3.10793072e-02j,
                -0.00945819 + 1.76094361e-03j,
                0.03380588 + 4.20520838e-02j,
                0.06079717 + 5.75435608e-02j,
                0.06192507 + 5.02548835e-02j,
                0.05711849 + 4.32593664e-02j,
                0.06006573 + 4.95114733e-02j,
                0.05853331 + 5.66384093e-02j,
                0.03346166 + 4.19144568e-02j,
                -0.00586009 + 3.19955982e-03j,
                -0.02115538 - 2.80784920e-02j,
                -0.0051563 - 1.93165395e-02j,
                -0.01642677 + 8.25516120e-03j,
                0.0 + 0.00000000e00j,
            ],
            [
                0.0 + 0.00000000e00j,
                0.0 + 0.00000000e00j,
                -0.00986135 + 3.31816801e-04j,
                -0.01513025 - 2.82355528e-02j,
                -0.02650829 - 3.08470583e-02j,
                -0.01510398 - 6.50516355e-03j,
                0.00950166 + 2.20787834e-02j,
                0.02844901 + 3.95487907e-02j,
                0.03474551 + 4.46903114e-02j,
                0.02850844 + 3.95725515e-02j,
                0.01054843 + 2.24973090e-02j,
                -0.01179947 - 5.18393688e-03j,
                -0.02050404 - 2.84464062e-02j,
                -0.00856896 - 2.56121788e-02j,
                -0.00981214 + 3.51493478e-04j,
                0.0 + 0.00000000e00j,
                0.0 + 0.00000000e00j,
            ],
            [
                0.0 + 0.00000000e00j,
                0.0 + 0.00000000e00j,
                0.01315989 + 2.26621535e-02j,
                -0.01120354 - 1.37775188e-03j,
                -0.01224273 - 2.55446719e-02j,
                -0.02108901 - 3.40988446e-02j,
                -0.0230227 - 2.75170311e-02j,
                -0.01913585 - 1.74716484e-02j,
                -0.01642114 - 1.30105072e-02j,
                -0.01780456 - 1.69393662e-02j,
                -0.0200762 - 2.63389419e-02j,
                -0.01654485 - 3.22819705e-02j,
                -0.00759084 - 2.36847261e-02j,
                -0.01116253 - 1.36135465e-03j,
                -0.001699 + 1.67211870e-02j,
                0.0 + 0.00000000e00j,
                0.0 + 0.00000000e00j,
            ],
            [
                0.0 + 0.00000000e00j,
                0.0 + 0.00000000e00j,
                0.0 + 0.00000000e00j,
                0.0 + 0.00000000e00j,
                -0.01373193 + 6.99950781e-03j,
                -0.01121444 - 1.17351084e-02j,
                -0.01123853 - 2.47896530e-02j,
                -0.01309703 - 3.04581569e-02j,
                -0.01346485 - 3.15908126e-02j,
                -0.01178477 - 2.99334821e-02j,
                -0.00909115 - 2.39310720e-02j,
                -0.00977161 - 1.11582307e-02j,
                -0.0167668 + 5.78608836e-03j,
                0.0 + 0.00000000e00j,
                0.0 + 0.00000000e00j,
                0.0 + 0.00000000e00j,
                0.0 + 0.00000000e00j,
            ],
            [
                0.0 + 0.00000000e00j,
                0.0 + 0.00000000e00j,
                0.0 + 0.00000000e00j,
                0.0 + 0.00000000e00j,
                0.0 + 0.00000000e00j,
                0.0 + 0.00000000e00j,
                -0.00981126 + 1.27158466e-02j,
                -0.01584017 + 5.06142233e-03j,
                -0.01641213 + 2.37201721e-03j,
                -0.01659889 + 4.75806746e-03j,
                -0.01268397 + 1.15672602e-02j,
                0.0 + 0.00000000e00j,
                0.0 + 0.00000000e00j,
                0.0 + 0.00000000e00j,
                0.0 + 0.00000000e00j,
                0.0 + 0.00000000e00j,
                0.0 + 0.00000000e00j,
            ],
        ]
    )<|MERGE_RESOLUTION|>--- conflicted
+++ resolved
@@ -317,13 +317,9 @@
 
     coords = da.from_array(coords, (3, npix, time_c, ant_c, chan_c))
     coeffs = da.from_array(coeffs, (ant_c, chan_c, corr1, corr2, npoly))
-<<<<<<< HEAD
-    noll_indices = da.from_array(noll_indices, (ant_c, chan_c, corr1, corr2, npoly))
-=======
     noll_indices = da.from_array(
         noll_indices, (ant_c, chan_c, corr1, corr2, npoly)
     )
->>>>>>> 862fef6b
 
     parallactic_angles = da.from_array(parallactic_angles)
     frequency_scaling = da.from_array(frequency_scaling)
@@ -428,13 +424,9 @@
 
 @pytest.fixture
 def noll_index_xx():
-<<<<<<< HEAD
-    return np.array([10, 3, 21, 36, 0, 55, 16, 28, 37, 46, 23, 6, 15, 2, 5, 7, 57])
-=======
     return np.array(
         [10, 3, 21, 36, 0, 55, 16, 28, 37, 46, 23, 6, 15, 2, 5, 7, 57]
     )
->>>>>>> 862fef6b
 
 
 @pytest.fixture
@@ -449,13 +441,9 @@
 
 @pytest.fixture
 def noll_index_yy():
-<<<<<<< HEAD
-    return np.array([10, 3, 21, 36, 0, 55, 28, 16, 11, 23, 37, 46, 6, 2, 15, 5, 29])
-=======
     return np.array(
         [10, 3, 21, 36, 0, 55, 28, 16, 11, 23, 37, 46, 6, 2, 15, 5, 29]
     )
->>>>>>> 862fef6b
 
 
 @pytest.fixture
