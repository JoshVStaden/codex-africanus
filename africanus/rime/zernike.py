--- conflicted
+++ resolved
@@ -80,16 +80,7 @@
 
                     vl = fl * cos_pa - fm * sin_pa
                     vm = fl * sin_pa + fm * cos_pa
-
-<<<<<<< HEAD
-=======
-                    l += pointing_errors[t, a, c, 0]
-                    m += pointing_errors[t, a, c, 1]
-
-                    vl = l * cos_pa - l * sin_pa
-                    vm = m * sin_pa + m * cos_pa
->>>>>>> 380a860c
-
+                    
                     vl *= antenna_scaling[a, c, 0]
                     vm *= antenna_scaling[a, c, 1]
 
