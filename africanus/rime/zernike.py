import numpy as np


from africanus.util.numba import jit
from math import sin, cos


@jit(nogil=True, nopython=True, cache=True)
def fac(x):
    if x < 0:
        raise ValueError("Factorial input is negative.")
    if x == 0:
        return 1
    factorial = 1
    for i in range(1, x + 1):
        factorial *= i
    return factorial


@jit(nogil=True, nopython=True, cache=True)
def pre_fac(k, n, m):
    numerator = (-1.0) ** k * fac(n - k)
    denominator = fac(k) * fac((n + m) / 2.0 - k) * fac((n - m) / 2.0 - k)
    return numerator / denominator


@jit(nogil=True, nopython=True, cache=True)
def zernike_rad(m, n, rho):
    if n < 0 or m < 0 or abs(m) > n:
        raise ValueError("m and n values are incorrect.")
    radial_component = 0
    for k in range((n - m) / 2 + 1):
        radial_component += pre_fac(k, n, m) * rho ** (n - 2.0 * k)
    # print(radial_component)
    return radial_component


@jit(nogil=True, nopython=True, cache=True)
def zernike(j, rho, phi):
    # print(rho)
    if rho > 1:
        return 0.0
    j += 1
    n = 0
    j1 = j - 1
<<<<<<< HEAD
    # print(j1, n)
=======
>>>>>>> 862fef6b
    while j1 > n:
        n += 1
        j1 -= n
    m = (-1) ** j * ((n % 2) + 2 * int((j1 + ((n + 1) % 2)) / 2.0))
<<<<<<< HEAD
    # print(m)
=======
>>>>>>> 862fef6b
    if m > 0:
        return zernike_rad(m, n, rho) * np.cos(m * phi)
    if m < 0:
        return zernike_rad(-m, n, rho) * np.sin(-m * phi)
    return zernike_rad(0, n, rho)


@jit(nogil=True, nopython=True, cache=True)
<<<<<<< HEAD
def _convert_coords(l, m):
    rho, phi = ((l ** 2 + m ** 2) ** 0.5), np.arctan2(l, m)
=======
def _convert_coords(l_coords, m_coords):
    rho, phi = ((l_coords ** 2 + m_coords ** 2) ** 0.5), np.arctan2(l_coords,
                                                                    m_coords)
>>>>>>> 862fef6b
    return rho, phi


@jit(nogil=True, nopython=True, cache=True)
def nb_zernike_dde(
    coords,
    coeffs,
    noll_index,
    out,
    parallactic_angles,
    frequency_scaling,
    antenna_scaling,
    pointing_errors,
):
    sources, times, ants, chans, corrs = out.shape
    npoly = coeffs.shape[-1]

    for s in range(sources):
        for t in range(times):
            for a in range(ants):
                sin_pa = np.sin(parallactic_angles[t, a])
                cos_pa = np.cos(parallactic_angles[t, a])

                for c in range(chans):
                    l, m, freq = coords[:, s, t, a, c]

<<<<<<< HEAD
                    l = l * frequency_scaling[c]
                    m = m * frequency_scaling[c]

                    l += pointing_errors[t, a, c, 0]
                    m += pointing_errors[t, a, c, 1]

                    vl = l * cos_pa - l * sin_pa
                    vm = m * sin_pa + m * cos_pa
=======
                    l_coords = l * frequency_scaling[c]
                    m_coords = m * frequency_scaling[c]

                    l_coords += pointing_errors[t, a, c, 0]
                    m_coords += pointing_errors[t, a, c, 1]

                    vl = l_coords * cos_pa - l_coords * sin_pa
                    vm = m_coords * sin_pa + m * cos_pa
>>>>>>> 862fef6b

                    vl *= antenna_scaling[a, c, 0]
                    vm *= antenna_scaling[a, c, 1]

                    rho, phi = _convert_coords(vl, vm)
<<<<<<< HEAD
                    # print("rho, phi,l,m, sqrt(l**2 + m**2) is ", rho, phi,vl,vm,(l**2 + m**2)**0.5)
=======
>>>>>>> 862fef6b

                    for co in range(corrs):
                        zernike_sum = 0

                        for p in range(npoly):
                            zc = coeffs[a, c, co, p]
                            zn = noll_index[a, c, co, p]
                            zernike_sum += zc * zernike(zn, rho, phi)
                            # print(zn, rho, phi)

                        out[s, t, a, c, co] = zernike_sum

    return out


def zernike_dde(
    coords,
    coeffs,
    noll_index,
    parallactic_angles,
    frequency_scaling,
    antenna_scaling,
    pointing_errors,
):
    """ Wrapper for :func:`nb_zernike_dde` """
    _, sources, times, ants, chans = coords.shape
    # ant, chan, corr_1, ..., corr_n, poly
    corr_shape = coeffs.shape[2:-1]
    npoly = coeffs.shape[-1]

    # Flatten correlation dimensions for numba function
    fcorrs = np.product(corr_shape)
    ddes = np.empty((sources, times, ants, chans, fcorrs), coeffs.dtype)

    coeffs = coeffs.reshape((ants, chans, fcorrs, npoly))
    noll_index = noll_index.reshape((ants, chans, fcorrs, npoly))

    result = nb_zernike_dde(
        coords,
        coeffs,
        noll_index,
        ddes,
        parallactic_angles,
        frequency_scaling,
        antenna_scaling,
        pointing_errors,
    )

    # Reshape to full correlation size
    return result.reshape((sources, times, ants, chans) + corr_shape)


_ZERNICKE_DOCSTRING = """
Computes Direction Dependent Effects by evaluating
`Zernicke Polynomials <zernike_wiki_>`_
defined by coefficients ``coeffs``
and noll indexes ``noll_index``
at the specified coordinates ``coords``.

Decomposition of a voxel beam cube into Zernicke
polynomial coefficients can be achieved through the
use of the eidos_ package.

.. _zernike_wiki: https://en.wikipedia.org/wiki/Zernike_polynomials
.. _eidos: https://github.com/kmbasad/eidos/

Parameters
---------------
coords : :class:`numpy.ndarray`
   Float coordinates at which to evaluate the zernike polynomials.
   Has shape :code:`(3, source, time, ant, chan)`. The three components in
   the first dimension represent
   l, m and frequency coordinates, respectively.
coeffs : :class:`numpy.ndarray`
  complex Zernicke polynomial coefficients.
  Has shape :code:`(ant, chan, corr_1, ..., corr_n, poly)`
  where ``poly`` is the number of polynomial coefficients
  and ``corr_1, ..., corr_n`` are a variable number of
  correlation dimensions.
noll_index : :class:`numpy.ndarray`
  Noll index associated with each polynomial coefficient.
  Has shape :code:`(ant, chan, corr_1, ..., corr_n, poly)`.
  correlation dimensions.
parallactic_angles : :class:`numpy.ndarray`
  Parallactic angle rotation.
  Has shape :code:`(time, ant)`.
frequency_scaling : :class:`numpy.ndarray`
  The scaling of frequency of the beam.
  Has shape :code:`(chan,)`.
antenna_scaling : :class:`numpy.ndarray`
  The antenna scaling.
  Has shape :code:`(ant, chan, 2)`.
pointing_errors : :class:`numpy.ndarray`
  The pointing error.
  Has shape :code:`(time, ant, chan, 2)`.

Returns
----------
dde : :class:`numpy.ndarray`
   complex values with shape
   :code:`(source, time, ant, chan, corr_1, ..., corr_n)`
"""

zernike_dde.__doc__ = _ZERNICKE_DOCSTRING<|MERGE_RESOLUTION|>--- conflicted
+++ resolved
@@ -2,7 +2,6 @@
 
 
 from africanus.util.numba import jit
-from math import sin, cos
 
 
 @jit(nogil=True, nopython=True, cache=True)
@@ -31,30 +30,20 @@
     radial_component = 0
     for k in range((n - m) / 2 + 1):
         radial_component += pre_fac(k, n, m) * rho ** (n - 2.0 * k)
-    # print(radial_component)
     return radial_component
 
 
 @jit(nogil=True, nopython=True, cache=True)
 def zernike(j, rho, phi):
-    # print(rho)
     if rho > 1:
         return 0.0
     j += 1
     n = 0
     j1 = j - 1
-<<<<<<< HEAD
-    # print(j1, n)
-=======
->>>>>>> 862fef6b
     while j1 > n:
         n += 1
         j1 -= n
     m = (-1) ** j * ((n % 2) + 2 * int((j1 + ((n + 1) % 2)) / 2.0))
-<<<<<<< HEAD
-    # print(m)
-=======
->>>>>>> 862fef6b
     if m > 0:
         return zernike_rad(m, n, rho) * np.cos(m * phi)
     if m < 0:
@@ -63,14 +52,9 @@
 
 
 @jit(nogil=True, nopython=True, cache=True)
-<<<<<<< HEAD
-def _convert_coords(l, m):
-    rho, phi = ((l ** 2 + m ** 2) ** 0.5), np.arctan2(l, m)
-=======
 def _convert_coords(l_coords, m_coords):
     rho, phi = ((l_coords ** 2 + m_coords ** 2) ** 0.5), np.arctan2(l_coords,
                                                                     m_coords)
->>>>>>> 862fef6b
     return rho, phi
 
 
@@ -97,16 +81,6 @@
                 for c in range(chans):
                     l, m, freq = coords[:, s, t, a, c]
 
-<<<<<<< HEAD
-                    l = l * frequency_scaling[c]
-                    m = m * frequency_scaling[c]
-
-                    l += pointing_errors[t, a, c, 0]
-                    m += pointing_errors[t, a, c, 1]
-
-                    vl = l * cos_pa - l * sin_pa
-                    vm = m * sin_pa + m * cos_pa
-=======
                     l_coords = l * frequency_scaling[c]
                     m_coords = m * frequency_scaling[c]
 
@@ -115,16 +89,11 @@
 
                     vl = l_coords * cos_pa - l_coords * sin_pa
                     vm = m_coords * sin_pa + m * cos_pa
->>>>>>> 862fef6b
 
                     vl *= antenna_scaling[a, c, 0]
                     vm *= antenna_scaling[a, c, 1]
 
                     rho, phi = _convert_coords(vl, vm)
-<<<<<<< HEAD
-                    # print("rho, phi,l,m, sqrt(l**2 + m**2) is ", rho, phi,vl,vm,(l**2 + m**2)**0.5)
-=======
->>>>>>> 862fef6b
 
                     for co in range(corrs):
                         zernike_sum = 0
@@ -133,7 +102,6 @@
                             zc = coeffs[a, c, co, p]
                             zn = noll_index[a, c, co, p]
                             zernike_sum += zc * zernike(zn, rho, phi)
-                            # print(zn, rho, phi)
 
                         out[s, t, a, c, co] = zernike_sum
 
