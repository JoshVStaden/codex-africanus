--- conflicted
+++ resolved
@@ -52,25 +52,7 @@
             freq_data[f, 1] = (freq_high - freq) / freq_diff
             freq_data[f, 2] = lower
 
-<<<<<<< HEAD
-        grid_hi = min(grid_low + 1, beam_nud - 1)
-
-        grid_pos[chan] = grid_low, grid_hi
-
-        if grid_low == grid_hi:
-            assert grid_low == beam_nud - 1
-            freq_grid_diff[chan] = 1.0, 0.0
-        else:
-            lower_freq = beam_freq_map[grid_low]
-            upper_freq = beam_freq_map[grid_hi]
-            freq_diff = upper_freq - lower_freq if not upper_freq == lower_freq else 1
-            freq_grid_diff[chan, 0] = (upper_freq - freq) / freq_diff
-            freq_grid_diff[chan, 1] = (freq - lower_freq) / freq_diff
-
-    return grid_pos, freq_scale, freq_grid_diff
-=======
     return freq_data
->>>>>>> c55c02e4
 
 
 @njit(nogil=True, cache=True)
@@ -115,15 +97,8 @@
     fjones = np.empty((nsrc, ntime, nants, nchan, ncorrs), dtype=beam.dtype)
 
     # Compute frequency interpolation stuff
-<<<<<<< HEAD
-    # print("about to interpolate")
-    grid_pos, freq_scale, freq_diff = freq_grid_interp(frequencies,
-                                                       beam_freq_map)
-    # print("interpolated")
-=======
     freq_data = freq_grid_interp(frequency, beam_freq_map)
 
->>>>>>> c55c02e4
     corr_sum = np.zeros((ncorrs,), dtype=beam.dtype)
     absc_sum = np.zeros((ncorrs,), dtype=beam.real.dtype)
     beam_scratch = np.zeros((ncorrs,), dtype=beam.dtype)
