# -*- coding: utf-8 -*-


from africanus.rime.phase import (phase_delay as np_phase_delay,
                                  PHASE_DELAY_DOCS)
from africanus.rime.parangles import parallactic_angles as np_parangles
from africanus.rime.feeds import feed_rotation as np_feed_rotation
from africanus.rime.feeds import FEED_ROTATION_DOCS
from africanus.rime.transform import transform_sources as np_transform_sources
from africanus.rime.fast_beam_cubes import (beam_cube_dde as np_beam_cube_dde,
                                            BEAM_CUBE_DOCS)
from africanus.rime.dask_predict import predict_vis  # noqa
from africanus.rime.zernike import zernike_dde as np_zernike_dde


from africanus.util.docs import mod_docs
from africanus.util.requirements import requires_optional
from africanus.util.type_inference import infer_complex_dtype

import numpy as np

try:
    import dask.array as da
except ImportError as e:
    da_import_error = e
else:
    da_import_error = None


def _phase_delay_wrap(lm, uvw, frequency):
    return np_phase_delay(lm[0], uvw[0], frequency)


@requires_optional('dask.array', da_import_error)
def phase_delay(lm, uvw, frequency):
    """ Dask wrapper for phase_delay function """
    return da.core.blockwise(_phase_delay_wrap, ("source", "row", "chan"),
                             lm, ("source", "(l,m)"),
                             uvw, ("row", "(u,v,w)"),
                             frequency, ("chan",),
                             dtype=infer_complex_dtype(lm, uvw, frequency))


def _parangle_wrapper(t, ap, fc, **kw):
    return np_parangles(t, ap[0], fc[0], **kw)


@requires_optional('dask.array', da_import_error)
def parallactic_angles(times, antenna_positions, field_centre, **kwargs):

    return da.core.blockwise(_parangle_wrapper, ("time", "ant"),
                             times, ("time",),
                             antenna_positions, ("ant", "xyz"),
                             field_centre, ("fc",),
                             dtype=times.dtype,
                             **kwargs)


@requires_optional('dask.array', da_import_error)
def feed_rotation(parallactic_angles, feed_type):
    pa_dims = tuple("pa-%d" % i for i in range(parallactic_angles.ndim))
    corr_dims = ('corr-1', 'corr-2')

    if parallactic_angles.dtype == np.float32:
        dtype = np.complex64
    elif parallactic_angles.dtype == np.float64:
        dtype = np.complex128
    else:
        raise ValueError("parallactic_angles have "
                         "non-floating point dtype")

    return da.core.blockwise(np_feed_rotation, pa_dims + corr_dims,
                             parallactic_angles, pa_dims,
                             feed_type=feed_type,
                             new_axes={'corr-1': 2, 'corr-2': 2},
                             dtype=dtype)


def _xform_wrap(lm, parallactic_angles, pointing_errors,
                antenna_scaling, frequency, dtype_):
    return np_transform_sources(lm[0], parallactic_angles,
                                pointing_errors[0], antenna_scaling,
                                frequency, dtype=dtype_)


@requires_optional('dask.array', da_import_error)
def transform_sources(lm, parallactic_angles, pointing_errors,
                      antenna_scaling, frequency, dtype=None):

    if dtype is None:
        dtype = np.float64

    xform_inds = ("comp", "src", "time", "ant", "chan")

    return da.core.blockwise(_xform_wrap, xform_inds,
                             lm, ("src", "lm"),
                             parallactic_angles, ("time", "ant"),
                             pointing_errors, ("time", "ant", "lm"),
                             antenna_scaling, ("ant", "chan"),
                             frequency, ("chan",),
                             new_axes={"comp": 3},
                             dtype=dtype,
                             dtype_=dtype)


def _beam_cube_dde_wrapper(beam, beam_lm_extents, beam_freq_map,
                           lm, parallactic_angles,
                           point_errors, antenna_scaling,
                           frequencies):
    return np_beam_cube_dde(beam[0][0][0], beam_lm_extents[0][0],
                            beam_freq_map[0], lm[0],
                            parallactic_angles, point_errors[0],
                            antenna_scaling[0], frequencies)


@requires_optional('dask.array', da_import_error)
def beam_cube_dde(beam, beam_lm_extents, beam_freq_map,
                  lm, parallactic_angles,
                  point_errors, antenna_scaling,
                  frequencies):

    if not all(len(c) == 1 for c in beam.chunks):
        raise ValueError("Beam chunking unsupported")

    if not all(len(c) == 1 for c in beam_freq_map.chunks):
        raise ValueError("Beam frequency map chunking unsupported")

    if not all(len(c) == 1 for c in beam_lm_extents.chunks):
        raise ValueError("Chunking of beam_lm_extents unsupported")

    corr_shapes = beam.shape[3:]
    corr_dims = tuple("corr-%d" % i for i in range(len(corr_shapes)))

    dde_dims = ("source", "time", "ant", "chan") + corr_dims
    beam_dims = ("beam-lw", "beam-mh", "beam-nud") + corr_dims

    return da.core.blockwise(_beam_cube_dde_wrapper, dde_dims,
                             beam, beam_dims,
                             beam_lm_extents, ("beam-lm", "beam-ext"),
                             beam_freq_map, ("beam-nud",),
                             lm, ("source", "source-comp"),
                             parallactic_angles, ("time", "ant"),
                             point_errors, ("time", "ant", "chan", "pt-comp"),
                             antenna_scaling, ("ant", "chan", "scale-comp"),
                             frequencies, ("chan",),
                             dtype=beam.dtype)


<<<<<<< HEAD
@wraps(np_zernike_dde)
def _zernike_wrapper(coords, coeffs, noll_index, parallactic_angle, frequency_scaling, antenna_scaling, pointing_errors):
=======
def _zernike_wrapper(coords, coeffs, noll_index):
>>>>>>> c55c02e4
    # coords loses "three" dim
    # coeffs loses "poly" dim
    # noll_index loses "poly" dim
    return np_zernike_dde(coords[0], coeffs[0], noll_index[0], parallactic_angle, frequency_scaling, antenna_scaling[0], pointing_errors[0])


@requires_optional('dask.array', da_import_error)
def zernike_dde(coords, coeffs, noll_index, parallactic_angle, frequency_scaling, antenna_scaling, pointing_errors):
    ncorrs = len(coeffs.shape[2:-1])
    corr_dims = tuple("corr-%d" % i for i in range(ncorrs))

    return da.core.blockwise(_zernike_wrapper,
                             ("source", "time", "ant", "chan") + corr_dims,
                             coords,
                             ("three", "source", "time", "ant", "chan"),
                             coeffs,
                             ("ant", "chan") + corr_dims + ("poly",),
                             noll_index,
                             ("ant", "chan") + corr_dims + ("poly",),
                             parallactic_angle,
                             ("time", "ant"),
                             frequency_scaling,
                             ("chan",),
                             antenna_scaling,
                             ("ant", "chan", "two"),
                             pointing_errors,
                             ("time", "ant", "chan", "two"),
                             dtype=coeffs.dtype)


try:
    phase_delay.__doc__ = PHASE_DELAY_DOCS.substitute(
                            array_type=":class:`dask.array.Array`")
except AttributeError:
    pass

try:
    parallactic_angles.__doc__ = mod_docs(np_parangles.__doc__,
                                          [(":class:`numpy.ndarray`",
                                            ":class:`dask.array.Array`")])
except AttributeError:
    pass

try:
    feed_rotation.__doc__ = FEED_ROTATION_DOCS.substitute(
                                array_type=":class:`numpy.ndarray`")
except AttributeError:
    pass

try:
    transform_sources.__doc__ = mod_docs(np_transform_sources.__doc__,
                                         [(":class:`numpy.ndarray`",
                                           ":class:`dask.array.Array`")])
except AttributeError:
    pass

try:
    beam_cube_dde.__doc__ = BEAM_CUBE_DOCS.substitute(
                                array_type=":class:`dask.array.Array`")
except AttributeError:
    pass

try:
    zernike_dde.__doc__ = mod_docs(np_zernike_dde.__doc__,
                                   [(":class:`numpy.ndarray`",
                                     ":class:`dask.array.Array`")])
except AttributeError:
    pass<|MERGE_RESOLUTION|>--- conflicted
+++ resolved
@@ -146,12 +146,7 @@
                              dtype=beam.dtype)
 
 
-<<<<<<< HEAD
-@wraps(np_zernike_dde)
 def _zernike_wrapper(coords, coeffs, noll_index, parallactic_angle, frequency_scaling, antenna_scaling, pointing_errors):
-=======
-def _zernike_wrapper(coords, coeffs, noll_index):
->>>>>>> c55c02e4
     # coords loses "three" dim
     # coeffs loses "poly" dim
     # noll_index loses "poly" dim
