# -*- coding: utf-8 -*-

from functools import reduce
from itertools import product
from operator import mul

try:
    from collections.abc import Mapping
except ImportError:
    from collections import Mapping

import numpy as np

from africanus.util.requirements import requires_optional

from africanus.rime.predict import (PREDICT_DOCS, predict_checks,
                                    predict_vis as np_predict_vis)
from africanus.rime.wsclean_predict import (
                                WSCLEAN_PREDICT_DOCS,
                                wsclean_predict as np_wsclean_predict)


try:
    import dask.array as da
    from dask.base import tokenize
    import dask.blockwise as db
    from dask.utils import funcname
    from dask.highlevelgraph import HighLevelGraph
except ImportError as e:
    opt_import_error = e
else:
    opt_import_error = None


def _ind_map(arg, ind, out_ind, dim_map, dim_blocks):
    # Yield name as first tuple element
    yield arg

    for j in ind:
        try:
            dim_idx = dim_map[j]
        except KeyError:
            # The blockid is not in the output key.
            # Assume (and check for a single blockid)
            try:
                db = dim_blocks[j]
            except KeyError:
                raise ValueError("%s not in block mapping" % j)
            else:
                if db != 1:
                    raise ValueError("Dimension %s must be a single block" % j)

                yield 0
        else:
            # Extract blockid for this index from the output key
            yield out_ind[dim_idx]


class LinearReduction(Mapping):
    def __init__(
        self,
        func,
        output_indices,
        indices,
        numblocks,
        feed_index=0,
        axis=None,
    ):
        self.func = func
        self.output_indices = tuple(output_indices)
        self.indices = tuple((name, tuple(ind) if ind is not None else ind)
                             for name, ind in indices)
        self.numblocks = numblocks

        if axis is None:
            raise ValueError("axis not set")

        if axis in self.output_indices:
            raise ValueError("axis in output_indices")

        self.feed_index = feed_index
        self.axis = axis

        token = tokenize(self.func,
                         self.output_indices,
                         self.indices,
                         self.numblocks,
                         self.feed_index,
                         self.axis)

        self.func_name = funcname(self.func)
        self.name = "-".join((self.func_name, token))

    @property
    def _dict(self):
        if hasattr(self, "_cached_dict"):
            return self._cached_dict
        else:
            # Reduction axis
            ax = self.axis
            feed_index = self.feed_index

            # Number of blocks for each dimension, derived from the input
            dim_blocks = db.broadcast_dimensions(self.indices, self.numblocks)
            last_block = dim_blocks[ax] - 1

            out_dims = (ax,) + self.output_indices
            dim_map = {k: i for i, k in enumerate(out_dims)}

            dsk = {}
            int_name = "-".join((self.func_name,
                                 "intermediate",
                                 tokenize(self.name)))

            # Iterate over the output keys creating associated task
            for out_ind in product(*[range(dim_blocks[d]) for d in out_dims]):
                task = [self.func]

                for i, (arg, ind) in enumerate(self.indices):
                    if i == feed_index:
                        # First reduction block, feed in None
                        if out_ind[0] == 0:
                            task.append(None)

                        # Otherwise feed in the result of the last operation
                        else:
                            task.append((int_name,) +
                                        # Index last reduction block
                                        # always in first axis
                                        (out_ind[0] - 1,) +
                                        out_ind[1:])

                    elif ind is None:
                        # Literal arg, embed
                        task.append(arg)
                    else:
                        # Derive input key from output key indices
                        task.append(tuple(_ind_map(arg, ind, out_ind,
                                                   dim_map, dim_blocks)))

                # Final block
                if out_ind[0] == last_block:
                    dsk[(self.name,) + out_ind[1:]] = tuple(task)
                # Intermediate block
                else:
                    dsk[(int_name,) + out_ind] = tuple(task)

            self._cached_dict = dsk

        return self._cached_dict

    def __getitem__(self, key):
        return self._dict[key]

    def __iter__(self):
        return iter(self._dict)

    def __len__(self):
        return reduce(mul, self._out_numblocks().values(), 1)

    def _out_numblocks(self):
        d = {}
        indices = {k: v for k, v in self.indices if v is not None}
        for k, v in self.numblocks.items():
            for a, b in zip(indices[k], v):
                d[a] = max(d.get(a, 0), b)

        return {k: v for k, v in d.items() if k in self.output_indices}


def linear_reduction(time_index, antenna1, antenna2,
                     dde1_jones, source_coh, dde2_jones,
                     predict_check_tup, out_dtype):

    (have_ddes1, have_coh, have_ddes2,
     have_dies1, have_bvis, have_dies2) = predict_check_tup

    have_ddes = have_ddes1 and have_ddes2

    if have_ddes:
        cdims = tuple("corr-%d" % i for i in range(len(dde1_jones.shape[4:])))
    elif have_coh:
        cdims = tuple("corr-%d" % i for i in range(len(source_coh.shape[3:])))
    else:
        raise ValueError("need ddes or source coherencies")

    args = [(time_index, ("row",)),
            (antenna1, ("row",)),
            (antenna2, ("row",)),
            (dde1_jones, ("source", "row", "ant", "chan") + cdims),
            (source_coh, ("source", "row", "chan") + cdims),
            (dde2_jones, ("source", "row", "ant", "chan") + cdims),
            (None, None),
            (None, None),
            (None, None)]

    name_args = [(None, None) if a is None else
                 (a.name, i) if isinstance(a, da.Array) else
                 (a, i) for a, i in args]

    numblocks = {a.name: a.numblocks
                 for a, i in args
                 if a is not None}

    lr = LinearReduction(np_predict_vis, ("row", "chan") + cdims,
                         name_args,
                         numblocks=numblocks,
                         feed_index=7,
                         axis='source')

    graph = HighLevelGraph.from_collections(lr.name, lr,
                                            [a for a, i in args
                                             if a is not None])

    chunk_map = {d: arg.chunks[i] for arg, ind in args
                 if arg is not None and ind is not None
                 for i, d in enumerate(ind)}
    chunk_map['row'] = time_index.chunks[0]  # Override

    chunks = tuple(chunk_map[d] for d in ('row', 'chan') + cdims)
    return da.Array(graph, lr.name, chunks, dtype=out_dtype)


def _predict_coh_wrapper(time_index, antenna1, antenna2,
                         dde1_jones, source_coh, dde2_jones,
                         base_vis,
                         reduce_single_source=False):

    if reduce_single_source:
        # All these arrays contract over a single 'source' chunk
        dde1_jones = dde1_jones[0] if dde1_jones else None
        source_coh = source_coh[0] if source_coh else None
        dde2_jones = dde2_jones[0] if dde2_jones else None

    vis = np_predict_vis(time_index, antenna1, antenna2,
                         # dde1_jones contracts over a single 'ant' chunk
                         dde1_jones[0] if dde1_jones else None,
                         source_coh,
                         # dde2_jones contracts over a single 'ant' chunk
                         dde2_jones[0] if dde2_jones else None,
                         None,
                         base_vis,
                         None)

    if reduce_single_source:
        return vis

    return vis[None, ...]


def _predict_dies_wrapper(time_index, antenna1, antenna2,
                          die1_jones, base_vis, die2_jones):

    return np_predict_vis(time_index, antenna1, antenna2,
                          None,
                          None,
                          None,
                          # die1_jones loses the 'ant' dim
                          die1_jones[0] if die1_jones else None,
                          base_vis,
                          # die2_jones loses the 'ant' dim
                          die2_jones[0] if die2_jones else None)


def parallel_reduction(time_index, antenna1, antenna2,
                       dde1_jones, source_coh, dde2_jones,
                       predict_check_tup, out_dtype):
    """ Does a standard dask tree reduction over source coherencies """
    (have_ddes1, have_coh, have_ddes2,
     have_dies1, have_bvis, have_dies2) = predict_check_tup

    have_ddes = have_ddes1 and have_ddes2

    if have_ddes:
        cdims = tuple("corr-%d" % i for i in range(len(dde1_jones.shape[4:])))
    elif have_coh:
        cdims = tuple("corr-%d" % i for i in range(len(source_coh.shape[3:])))
    else:
        raise ValueError("need ddes or source coherencies")

    ajones_dims = ("src", "row", "ant", "chan") + cdims
<<<<<<< HEAD

    # Setup
    # 1. Optional blockwise arguments
    # 2. Optional numblocks kwarg
    # 3. HighLevelGraph dependencies
    bw_args = [time_index.name, ("row",),
               antenna1.name, ("row",),
               antenna2.name, ("row",)]
    numblocks = {
        time_index.name: time_index.numblocks,
        antenna1.name: antenna1.numblocks,
        antenna2.name: antenna2.numblocks
    }

    # Dependencies
    deps = [time_index, antenna1, antenna2]

    # Handle presence/absence of dde1_jones
    if have_ddes:
        bw_args.extend([dde1_jones.name, ajones_dims])
        numblocks[dde1_jones.name] = dde1_jones.numblocks
        deps.append(dde1_jones)
        other_chunks = dde1_jones.chunks[3:]
        src_chunks = dde1_jones.chunks[0]
    else:
        bw_args.extend([None, None])

    # Handle presence/absence of source_coh
    if have_coh:
        print(source_coh)
        bw_args.extend([source_coh.name, ("src", "row", "chan") + cdims])
        numblocks[source_coh.name] = source_coh.numblocks
        deps.append(source_coh)
        other_chunks = source_coh.chunks[2:]
        src_chunks = source_coh.chunks[0]
    else:
        bw_args.extend([None, None])

    # Handle presence/absence of dde2_jones
    if have_ddes:
        bw_args.extend([dde2_jones.name, ajones_dims])
        numblocks[dde2_jones.name] = dde2_jones.numblocks
        deps.append(dde2_jones)
        other_chunks = dde2_jones.chunks[3:]
        src_chunks = dde2_jones.chunks[0]
    else:
        bw_args.extend([None, None])

    # die1_jones, base_vis and die2_jones absent for this part of the graph
    bw_args.extend([None, None, None, None, None, None])

    assert len(bw_args) // 2 == 9, len(bw_args) // 2

    token = da.core.tokenize(time_index, antenna1, antenna2,
                             dde1_jones, source_coh, dde2_jones)
    name = "-".join(("predict-vis-sum-coh", token))
    layer = blockwise(_predict_coh_wrapper,
                      name, ("src", "row", "chan") + cdims,
                      *bw_args, numblocks=numblocks)

    graph = HighLevelGraph.from_collections(name, layer, deps)

    # We can infer output chunk sizes from source_coh
    chunks = ((1,)*len(src_chunks), time_index.chunks[0],) + other_chunks

    # Create array
    sum_coherencies = da.Array(graph, name, chunks, dtype=out_dtype)

    # Reduce source axis
    return sum_coherencies.sum(axis=0)
=======
    src_coh_dims = ("src", "row", "chan") + cdims

    coherencies = da.blockwise(
        _predict_coh_wrapper, src_coh_dims,
        time_index, ("row",),
        antenna1, ("row",),
        antenna2, ("row",),
        dde1_jones, None if dde1_jones is None else ajones_dims,
        source_coh, None if source_coh is None else src_coh_dims,
        dde2_jones, None if dde2_jones is None else ajones_dims,
        None, None,
        # time+row dimension chunks are equivalent but differently sized
        align_arrays=False,
        # Force row dimension to take row chunking scheme,
        # instead of time chunking scheme
        adjust_chunks={'row': time_index.chunks[0]},
        meta=np.empty((0,)*len(src_coh_dims), dtype=out_dtype),
        dtype=out_dtype)

    return coherencies.sum(axis=0)
>>>>>>> d8310d52


def apply_dies(time_index, antenna1, antenna2,
               die1_jones, base_vis, die2_jones,
               predict_check_tup, out_dtype):
    """ Apply any Direction-Independent Effects and Base Visibilities """

    # Now apply any Direction Independent Effect Terms
    (have_ddes1, have_coh, have_ddes2,
     have_dies1, have_bvis, have_dies2) = predict_check_tup

    have_dies = have_dies1 and have_dies2

    # Generate strings for the correlation dimensions
    # This also has the effect of checking that we have all valid inputs
    if have_dies:
        cdims = tuple("corr-%d" % i for i in range(len(die1_jones.shape[3:])))
    elif have_bvis:
        cdims = tuple("corr-%d" % i for i in range(len(base_vis.shape[2:])))
    else:
        raise ValueError("Missing both antenna and baseline jones terms")

    # In the case of predict_vis, the "row" and "time" dimensions
    # are intimately related -- a contiguous series of rows
    # are related to a contiguous series of timesteps.
    # This means that the number of chunks of these
    # two dimensions must match even though the chunk sizes may not.
    # blockwise insists on matching chunk sizes.
    # For this reason, we use the lower level blockwise and
    # substitute "row" for "time" in arrays such as dde1_jones
    # and die1_jones.
    gjones_dims = ("row", "ant", "chan") + cdims
    vis_dims = ("row", "chan") + cdims

    return da.blockwise(
        _predict_dies_wrapper, vis_dims,
        time_index, ("row",),
        antenna1, ("row",),
        antenna2, ("row",),
        die1_jones, None if die1_jones is None else gjones_dims,
        base_vis, None if base_vis is None else vis_dims,
        die2_jones, None if die2_jones is None else gjones_dims,
        # time+row dimension chunks are equivalent but differently sized
        align_arrays=False,
        # Force row dimension to take row chunking scheme,
        # instead of time chunking scheme
        adjust_chunks={'row': time_index.chunks[0]},
        meta=np.empty((0,)*len(vis_dims), dtype=out_dtype),
        dtype=out_dtype)


@requires_optional('dask.array', opt_import_error)
def predict_vis(time_index, antenna1, antenna2,
                dde1_jones=None, source_coh=None, dde2_jones=None,
                die1_jones=None, base_vis=None, die2_jones=None,
                streams=None):

    predict_check_tup = predict_checks(time_index, antenna1, antenna2,
                                       dde1_jones, source_coh, dde2_jones,
                                       die1_jones, base_vis, die2_jones)

    (have_ddes1, have_coh, have_ddes2,
     have_dies1, have_bvis, have_dies2) = predict_check_tup

    have_ddes = have_ddes1 and have_ddes2

    if have_ddes:
        if dde1_jones.shape[2] != dde1_jones.chunks[2][0]:
            raise ValueError("Subdivision of antenna dimension into "
                             "multiple chunks is not supported.")

        if dde2_jones.shape[2] != dde2_jones.chunks[2][0]:
            raise ValueError("Subdivision of antenna dimension into "
                             "multiple chunks is not supported.")

        if dde1_jones.chunks != dde2_jones.chunks:
            raise ValueError("dde1_jones.chunks != dde2_jones.chunks")

        if len(dde1_jones.chunks[1]) != len(time_index.chunks[0]):
            raise ValueError("Number of row chunks (%s) does not equal "
                             "number of time chunks (%s)." %
                             (time_index.chunks[0], dde1_jones.chunks[1]))

    have_dies = have_dies1 and have_dies2

    if have_dies:
        if die1_jones.shape[1] != die1_jones.chunks[1][0]:
            raise ValueError("Subdivision of antenna dimension into "
                             "multiple chunks is not supported.")

        if die2_jones.shape[1] != die2_jones.chunks[1][0]:
            raise ValueError("Subdivision of antenna dimension into "
                             "multiple chunks is not supported.")

        if die1_jones.chunks != die2_jones.chunks:
            raise ValueError("die1_jones.chunks != die2_jones.chunks")

        if len(die1_jones.chunks[0]) != len(time_index.chunks[0]):
            raise ValueError("Number of row chunks (%s) does not equal "
                             "number of time chunks (%s)." %
                             (time_index.chunks[0], die1_jones.chunks[1]))

    # Infer the output dtype
    dtype_arrays = [dde1_jones, source_coh, dde2_jones, die1_jones, die2_jones]
    out_dtype = np.result_type(*(np.dtype(a.dtype.name)
                                 for a in dtype_arrays
                                 if a is not None))

    # Apply direction dependent effects
    if have_coh or have_ddes:
        # We create separate graphs for computing coherencies and applying
        # the gains because coherencies are chunked over source which
        # must be summed and added to the (possibly present) base visibilities
        if streams is True:
            sum_coherencies = linear_reduction(time_index,
                                               antenna1,
                                               antenna2,
                                               dde1_jones,
                                               source_coh,
                                               dde2_jones,
                                               predict_check_tup,
                                               out_dtype)
        else:
            sum_coherencies = parallel_reduction(time_index,
                                                 antenna1,
                                                 antenna2,
                                                 dde1_jones,
                                                 source_coh,
                                                 dde2_jones,
                                                 predict_check_tup,
                                                 out_dtype)
    else:
        assert have_dies or have_bvis
        sum_coherencies = None

    # No more effects to apply, return at this point
    if not have_dies and not have_bvis:
        return sum_coherencies

    # Add coherencies to the base visibilities
    if sum_coherencies is not None:
        if not have_bvis:
            # Set base_vis = summed coherencies
            base_vis = sum_coherencies
            predict_check_tup = (have_ddes1, have_coh, have_ddes2,
                                 have_dies1, True, have_dies2)
        else:
            base_vis += sum_coherencies

    # Apply direction independent effects
    return apply_dies(time_index, antenna1, antenna2,
                      die1_jones, base_vis, die2_jones,
                      predict_check_tup, out_dtype)


def wsclean_wrapper(uvw, lm, flux, coeffs, log_poly, ref_freq, frequency):
    return np_wsclean_predict(uvw[0], lm[0],
                              flux, coeffs[0],
                              log_poly, ref_freq,
                              frequency)[None, :]


@requires_optional('dask.array', opt_import_error)
def wsclean_predict(uvw, lm, flux, coeffs, log_poly, ref_freq, frequency):
    out_dtype = np.result_type(uvw.dtype, np.complex64)
    vis = da.blockwise(wsclean_wrapper, ("source", "row", "chan", "corr"),
                       uvw, ("row", "uvw"),
                       lm, ("source", "lm"),
                       flux, ("source",),
                       coeffs, ("source", "coeffs"),
                       log_poly, ("source",),
                       ref_freq, ("source",),
                       frequency, ("chan",),
                       adjust_chunks={"source": 1},
                       new_axes={"corr": 1},
                       dtype=out_dtype)

    return vis.sum(axis=0)


EXTRA_DASK_ARGS = """
streams : {False, True}
    If ``True`` the coherencies are serially summed in a linear chain.
    If ``False``, dask uses a tree style reduction algorithm.
"""

EXTRA_DASK_NOTES = """
* The ``ant`` dimension should only contain a single chunk equal
  to the number of antenna. Since each ``row`` can contain
  any antenna, random access must be preserved along this dimension.
* The chunks in the ``row`` and ``time`` dimension **must** align.
  This subtle point **must be understood otherwise
  invalid results will be produced** by the chunking scheme.
  In the example below
  we have four unique time indices :code:`[0,1,2,3]`, and
  four unique antenna :code:`[0,1,2,3]` indexing :code:`10` rows.

  .. code-block:: python

      #  Row indices into the time/antenna indexed arrays
      time_idx = np.asarray([0,0,1,1,2,2,2,2,3,3])
      ant1 = np.asarray(    [0,0,0,0,1,1,1,2,2,3]
      ant2 = np.asarray(    [0,1,2,3,1,2,3,2,3,3])


  A reasonable chunking scheme for the
  ``row`` and ``time`` dimension would be :code:`(4,4,2)`
  and :code:`(2,1,1)` respectively.
  Another way of explaining this is that the first
  four rows contain two unique timesteps, the second four
  rows contain one unique timestep and the last two rows
  contain one unique timestep.

  Some rules of thumb:

  1. The number chunks in ``row`` and ``time`` must match
     although the individual chunk sizes need not.
  2. Unique timesteps should not be split across row chunks.
  3. For a Measurement Set whose rows are ordered on the
     ``TIME`` column, the following is a good way of obtaining
     the row chunking strategy:

     .. code-block:: python

        import numpy as np
        import pyrap.tables as pt

        ms = pt.table("data.ms")
        times = ms.getcol("TIME")
        unique_times, chunks = np.unique(times, return_counts=True)

  4. Use :func:`~africanus.util.shapes.aggregate_chunks`
     to aggregate multiple ``row`` and ``time``
     chunks into chunks large enough such that functions operating
     on the resulting data can drop the GIL and spend time
     processing the data. Expanding the previous example:

     .. code-block:: python

        # Aggregate row
        utimes = unique_times.size
        # Single chunk for each unique time
        time_chunks = (1,)*utimes
        # Aggregate row chunks into chunks <= 10000
        aggregate_chunks((chunks, time_chunks), (10000, utimes))
"""

try:
    predict_vis.__doc__ = PREDICT_DOCS.substitute(
                                array_type=":class:`dask.array.Array`",
                                get_time_index=":code:`time.map_blocks("
                                               "lambda a: np.unique(a, "
                                               "return_inverse=True)[1])`",
                                extra_args=EXTRA_DASK_ARGS,
                                extra_notes=EXTRA_DASK_NOTES)
except AttributeError:
    pass

wsclean_predict.__doc__ = WSCLEAN_PREDICT_DOCS.substitute(
                            array_type=":class:`dask.array.Array`")<|MERGE_RESOLUTION|>--- conflicted
+++ resolved
@@ -279,78 +279,6 @@
         raise ValueError("need ddes or source coherencies")
 
     ajones_dims = ("src", "row", "ant", "chan") + cdims
-<<<<<<< HEAD
-
-    # Setup
-    # 1. Optional blockwise arguments
-    # 2. Optional numblocks kwarg
-    # 3. HighLevelGraph dependencies
-    bw_args = [time_index.name, ("row",),
-               antenna1.name, ("row",),
-               antenna2.name, ("row",)]
-    numblocks = {
-        time_index.name: time_index.numblocks,
-        antenna1.name: antenna1.numblocks,
-        antenna2.name: antenna2.numblocks
-    }
-
-    # Dependencies
-    deps = [time_index, antenna1, antenna2]
-
-    # Handle presence/absence of dde1_jones
-    if have_ddes:
-        bw_args.extend([dde1_jones.name, ajones_dims])
-        numblocks[dde1_jones.name] = dde1_jones.numblocks
-        deps.append(dde1_jones)
-        other_chunks = dde1_jones.chunks[3:]
-        src_chunks = dde1_jones.chunks[0]
-    else:
-        bw_args.extend([None, None])
-
-    # Handle presence/absence of source_coh
-    if have_coh:
-        print(source_coh)
-        bw_args.extend([source_coh.name, ("src", "row", "chan") + cdims])
-        numblocks[source_coh.name] = source_coh.numblocks
-        deps.append(source_coh)
-        other_chunks = source_coh.chunks[2:]
-        src_chunks = source_coh.chunks[0]
-    else:
-        bw_args.extend([None, None])
-
-    # Handle presence/absence of dde2_jones
-    if have_ddes:
-        bw_args.extend([dde2_jones.name, ajones_dims])
-        numblocks[dde2_jones.name] = dde2_jones.numblocks
-        deps.append(dde2_jones)
-        other_chunks = dde2_jones.chunks[3:]
-        src_chunks = dde2_jones.chunks[0]
-    else:
-        bw_args.extend([None, None])
-
-    # die1_jones, base_vis and die2_jones absent for this part of the graph
-    bw_args.extend([None, None, None, None, None, None])
-
-    assert len(bw_args) // 2 == 9, len(bw_args) // 2
-
-    token = da.core.tokenize(time_index, antenna1, antenna2,
-                             dde1_jones, source_coh, dde2_jones)
-    name = "-".join(("predict-vis-sum-coh", token))
-    layer = blockwise(_predict_coh_wrapper,
-                      name, ("src", "row", "chan") + cdims,
-                      *bw_args, numblocks=numblocks)
-
-    graph = HighLevelGraph.from_collections(name, layer, deps)
-
-    # We can infer output chunk sizes from source_coh
-    chunks = ((1,)*len(src_chunks), time_index.chunks[0],) + other_chunks
-
-    # Create array
-    sum_coherencies = da.Array(graph, name, chunks, dtype=out_dtype)
-
-    # Reduce source axis
-    return sum_coherencies.sum(axis=0)
-=======
     src_coh_dims = ("src", "row", "chan") + cdims
 
     coherencies = da.blockwise(
@@ -371,7 +299,6 @@
         dtype=out_dtype)
 
     return coherencies.sum(axis=0)
->>>>>>> d8310d52
 
 
 def apply_dies(time_index, antenna1, antenna2,
