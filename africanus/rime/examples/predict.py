--- conflicted
+++ resolved
@@ -122,11 +122,6 @@
 
     output_schema = _bl_jones_output_schema(corrs, corr_index)
     schema = ",".join(input_einsum_schemas) + output_schema
-<<<<<<< HEAD
-    print(schema)
-    # quit()
-=======
->>>>>>> 3379c9f3
 
     return da.einsum(schema, *arrays)
 
@@ -490,10 +485,7 @@
     time_idx = utime_inv.map_blocks(getitem, 1, dtype=np.int32)
 
     jones = baseline_jones_multiply(corrs, *bl_jones_args)
-<<<<<<< HEAD
-
-=======
->>>>>>> 3379c9f3
+
     dde = dde_factory(args, ms, ant, field, pol, lm, utime, frequency)
 
     return predict_vis(time_idx, ms.ANTENNA1.data, ms.ANTENNA2.data,
