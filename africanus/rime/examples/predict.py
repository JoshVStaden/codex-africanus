--- conflicted
+++ resolved
@@ -122,12 +122,6 @@
 
     output_schema = _bl_jones_output_schema(corrs, corr_index)
     schema = ",".join(input_einsum_schemas) + output_schema
-    print(schema)
-<<<<<<< HEAD
-    quit()
-=======
-    # quit()
->>>>>>> 0793b314
 
     return da.einsum(schema, *arrays)
 
@@ -491,12 +485,6 @@
     time_idx = utime_inv.map_blocks(getitem, 1, dtype=np.int32)
 
     jones = baseline_jones_multiply(corrs, *bl_jones_args)
-<<<<<<< HEAD
-    print(jones.compute().imag)
-    quit()
-=======
-
->>>>>>> 0793b314
     dde = dde_factory(args, ms, ant, field, pol, lm, utime, frequency)
 
     return predict_vis(time_idx, ms.ANTENNA1.data, ms.ANTENNA2.data,
