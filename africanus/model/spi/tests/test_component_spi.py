--- conflicted
+++ resolved
@@ -45,22 +45,12 @@
     alphavar2 = np.zeros(ncomps)
 
     for i in range(ncomps):
-<<<<<<< HEAD
-        popt, pcov = curve_fit(
-            spi_func,
-            (freqs / freq0).squeeze(),
-            data[i, :],
-            sigma=np.diag(sigma ** 2),
-            p0=np.array([1.0, -0.7]),
-        )
-=======
         def fit_func(nu, I0, alpha): return spi_func(nu, I0, alpha,
                                                      beam=beams[i])
         popt, pcov = curve_fit(fit_func, (freqs / freq0).squeeze(),
                                data[i, :], sigma=np.diag(sigma**2),
                                p0=np.array([1.0, -0.7]),
                                absolute_sigma=False)
->>>>>>> 3716474f
         I02[i] = popt[0]
         I0var2[i] = pcov[0, 0]
         alpha2[i] = popt[1]
